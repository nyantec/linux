/*
 * SPDX-License-Identifier: MIT
 *
 * Copyright © 2014-2018 Intel Corporation
 */

#include "i915_drv.h"
#include "intel_context.h"
#include "intel_engine_pm.h"
#include "intel_gt.h"
#include "intel_ring.h"
#include "intel_workarounds.h"

/**
 * DOC: Hardware workarounds
 *
 * This file is intended as a central place to implement most [1]_ of the
 * required workarounds for hardware to work as originally intended. They fall
 * in five basic categories depending on how/when they are applied:
 *
 * - Workarounds that touch registers that are saved/restored to/from the HW
 *   context image. The list is emitted (via Load Register Immediate commands)
 *   everytime a new context is created.
 * - GT workarounds. The list of these WAs is applied whenever these registers
 *   revert to default values (on GPU reset, suspend/resume [2]_, etc..).
 * - Display workarounds. The list is applied during display clock-gating
 *   initialization.
 * - Workarounds that whitelist a privileged register, so that UMDs can manage
 *   them directly. This is just a special case of a MMMIO workaround (as we
 *   write the list of these to/be-whitelisted registers to some special HW
 *   registers).
 * - Workaround batchbuffers, that get executed automatically by the hardware
 *   on every HW context restore.
 *
 * .. [1] Please notice that there are other WAs that, due to their nature,
 *    cannot be applied from a central place. Those are peppered around the rest
 *    of the code, as needed.
 *
 * .. [2] Technically, some registers are powercontext saved & restored, so they
 *    survive a suspend/resume. In practice, writing them again is not too
 *    costly and simplifies things. We can revisit this in the future.
 *
 * Layout
 * ~~~~~~
 *
 * Keep things in this file ordered by WA type, as per the above (context, GT,
 * display, register whitelist, batchbuffer). Then, inside each type, keep the
 * following order:
 *
 * - Infrastructure functions and macros
 * - WAs per platform in standard gen/chrono order
 * - Public functions to init or apply the given workaround type.
 */

static void wa_init_start(struct i915_wa_list *wal, const char *name, const char *engine_name)
{
	wal->name = name;
	wal->engine_name = engine_name;
}

#define WA_LIST_CHUNK (1 << 4)

static void wa_init_finish(struct i915_wa_list *wal)
{
	/* Trim unused entries. */
	if (!IS_ALIGNED(wal->count, WA_LIST_CHUNK)) {
		struct i915_wa *list = kmemdup(wal->list,
					       wal->count * sizeof(*list),
					       GFP_KERNEL);

		if (list) {
			kfree(wal->list);
			wal->list = list;
		}
	}

	if (!wal->count)
		return;

	DRM_DEBUG_DRIVER("Initialized %u %s workarounds on %s\n",
			 wal->wa_count, wal->name, wal->engine_name);
}

static void _wa_add(struct i915_wa_list *wal, const struct i915_wa *wa)
{
	unsigned int addr = i915_mmio_reg_offset(wa->reg);
	unsigned int start = 0, end = wal->count;
	const unsigned int grow = WA_LIST_CHUNK;
	struct i915_wa *wa_;

	GEM_BUG_ON(!is_power_of_2(grow));

	if (IS_ALIGNED(wal->count, grow)) { /* Either uninitialized or full. */
		struct i915_wa *list;

		list = kmalloc_array(ALIGN(wal->count + 1, grow), sizeof(*wa),
				     GFP_KERNEL);
		if (!list) {
			DRM_ERROR("No space for workaround init!\n");
			return;
		}

		if (wal->list)
			memcpy(list, wal->list, sizeof(*wa) * wal->count);

		wal->list = list;
	}

	while (start < end) {
		unsigned int mid = start + (end - start) / 2;

		if (i915_mmio_reg_offset(wal->list[mid].reg) < addr) {
			start = mid + 1;
		} else if (i915_mmio_reg_offset(wal->list[mid].reg) > addr) {
			end = mid;
		} else {
			wa_ = &wal->list[mid];

			if ((wa->clr | wa_->clr) && !(wa->clr & ~wa_->clr)) {
				DRM_ERROR("Discarding overwritten w/a for reg %04x (clear: %08x, set: %08x)\n",
					  i915_mmio_reg_offset(wa_->reg),
					  wa_->clr, wa_->set);

				wa_->set &= ~wa->clr;
			}

			wal->wa_count++;
			wa_->set |= wa->set;
			wa_->clr |= wa->clr;
			wa_->read |= wa->read;
			return;
		}
	}

	wal->wa_count++;
	wa_ = &wal->list[wal->count++];
	*wa_ = *wa;

	while (wa_-- > wal->list) {
		GEM_BUG_ON(i915_mmio_reg_offset(wa_[0].reg) ==
			   i915_mmio_reg_offset(wa_[1].reg));
		if (i915_mmio_reg_offset(wa_[1].reg) >
		    i915_mmio_reg_offset(wa_[0].reg))
			break;

		swap(wa_[1], wa_[0]);
	}
}

<<<<<<< HEAD
static void wa_add(struct i915_wa_list *wal, i915_reg_t reg, u32 mask,
		   u32 val, u32 read_mask)
{
	struct i915_wa wa = {
		.reg  = reg,
		.mask = mask,
		.val  = val,
=======
static void wa_add(struct i915_wa_list *wal, i915_reg_t reg,
		   u32 clear, u32 set, u32 read_mask)
{
	struct i915_wa wa = {
		.reg  = reg,
		.clr  = clear,
		.set  = set,
>>>>>>> 04d5ce62
		.read = read_mask,
	};

	_wa_add(wal, &wa);
}

static void
<<<<<<< HEAD
wa_write_masked_or(struct i915_wa_list *wal, i915_reg_t reg, u32 mask,
		   u32 val)
{
	wa_add(wal, reg, mask, val, mask);
}

static void
wa_masked_en(struct i915_wa_list *wal, i915_reg_t reg, u32 val)
=======
wa_write_masked_or(struct i915_wa_list *wal, i915_reg_t reg, u32 clear, u32 set)
{
	wa_add(wal, reg, clear, set, clear);
}

static void
wa_write(struct i915_wa_list *wal, i915_reg_t reg, u32 set)
>>>>>>> 04d5ce62
{
	wa_write_masked_or(wal, reg, ~0, set);
}

static void
wa_write_or(struct i915_wa_list *wal, i915_reg_t reg, u32 set)
{
	wa_write_masked_or(wal, reg, set, set);
}

static void
wa_masked_en(struct i915_wa_list *wal, i915_reg_t reg, u32 val)
{
	wa_add(wal, reg, 0, _MASKED_BIT_ENABLE(val), val);
}

static void
wa_masked_dis(struct i915_wa_list *wal, i915_reg_t reg, u32 val)
{
	wa_add(wal, reg, 0, _MASKED_BIT_DISABLE(val), val);
}

#define WA_SET_BIT_MASKED(addr, mask) \
	wa_masked_en(wal, (addr), (mask))

#define WA_CLR_BIT_MASKED(addr, mask) \
	wa_masked_dis(wal, (addr), (mask))

#define WA_SET_FIELD_MASKED(addr, mask, value) \
	wa_write_masked_or(wal, (addr), 0, _MASKED_FIELD((mask), (value)))

static void gen8_ctx_workarounds_init(struct intel_engine_cs *engine,
				      struct i915_wa_list *wal)
{
	WA_SET_BIT_MASKED(INSTPM, INSTPM_FORCE_ORDERING);

	/* WaDisableAsyncFlipPerfMode:bdw,chv */
	WA_SET_BIT_MASKED(MI_MODE, ASYNC_FLIP_PERF_DISABLE);

	/* WaDisablePartialInstShootdown:bdw,chv */
	WA_SET_BIT_MASKED(GEN8_ROW_CHICKEN,
			  PARTIAL_INSTRUCTION_SHOOTDOWN_DISABLE);

	/* Use Force Non-Coherent whenever executing a 3D context. This is a
	 * workaround for for a possible hang in the unlikely event a TLB
	 * invalidation occurs during a PSD flush.
	 */
	/* WaForceEnableNonCoherent:bdw,chv */
	/* WaHdcDisableFetchWhenMasked:bdw,chv */
	WA_SET_BIT_MASKED(HDC_CHICKEN0,
			  HDC_DONOT_FETCH_MEM_WHEN_MASKED |
			  HDC_FORCE_NON_COHERENT);

	/* From the Haswell PRM, Command Reference: Registers, CACHE_MODE_0:
	 * "The Hierarchical Z RAW Stall Optimization allows non-overlapping
	 *  polygons in the same 8x4 pixel/sample area to be processed without
	 *  stalling waiting for the earlier ones to write to Hierarchical Z
	 *  buffer."
	 *
	 * This optimization is off by default for BDW and CHV; turn it on.
	 */
	WA_CLR_BIT_MASKED(CACHE_MODE_0_GEN7, HIZ_RAW_STALL_OPT_DISABLE);

	/* Wa4x4STCOptimizationDisable:bdw,chv */
	WA_SET_BIT_MASKED(CACHE_MODE_1, GEN8_4x4_STC_OPTIMIZATION_DISABLE);

	/*
	 * BSpec recommends 8x4 when MSAA is used,
	 * however in practice 16x4 seems fastest.
	 *
	 * Note that PS/WM thread counts depend on the WIZ hashing
	 * disable bit, which we don't touch here, but it's good
	 * to keep in mind (see 3DSTATE_PS and 3DSTATE_WM).
	 */
	WA_SET_FIELD_MASKED(GEN7_GT_MODE,
			    GEN6_WIZ_HASHING_MASK,
			    GEN6_WIZ_HASHING_16x4);
}

static void bdw_ctx_workarounds_init(struct intel_engine_cs *engine,
				     struct i915_wa_list *wal)
{
	struct drm_i915_private *i915 = engine->i915;

	gen8_ctx_workarounds_init(engine, wal);

	/* WaDisableThreadStallDopClockGating:bdw (pre-production) */
	WA_SET_BIT_MASKED(GEN8_ROW_CHICKEN, STALL_DOP_GATING_DISABLE);

	/* WaDisableDopClockGating:bdw
	 *
	 * Also see the related UCGTCL1 write in bdw_init_clock_gating()
	 * to disable EUTC clock gating.
	 */
	WA_SET_BIT_MASKED(GEN7_ROW_CHICKEN2,
			  DOP_CLOCK_GATING_DISABLE);

	WA_SET_BIT_MASKED(HALF_SLICE_CHICKEN3,
			  GEN8_SAMPLER_POWER_BYPASS_DIS);

	WA_SET_BIT_MASKED(HDC_CHICKEN0,
			  /* WaForceContextSaveRestoreNonCoherent:bdw */
			  HDC_FORCE_CONTEXT_SAVE_RESTORE_NON_COHERENT |
			  /* WaDisableFenceDestinationToSLM:bdw (pre-prod) */
			  (IS_BDW_GT3(i915) ? HDC_FENCE_DEST_SLM_DISABLE : 0));
}

static void chv_ctx_workarounds_init(struct intel_engine_cs *engine,
				     struct i915_wa_list *wal)
{
	gen8_ctx_workarounds_init(engine, wal);

	/* WaDisableThreadStallDopClockGating:chv */
	WA_SET_BIT_MASKED(GEN8_ROW_CHICKEN, STALL_DOP_GATING_DISABLE);

	/* Improve HiZ throughput on CHV. */
	WA_SET_BIT_MASKED(HIZ_CHICKEN, CHV_HZ_8X8_MODE_IN_1X);
}

static void gen9_ctx_workarounds_init(struct intel_engine_cs *engine,
				      struct i915_wa_list *wal)
{
	struct drm_i915_private *i915 = engine->i915;

	if (HAS_LLC(i915)) {
		/* WaCompressedResourceSamplerPbeMediaNewHashMode:skl,kbl
		 *
		 * Must match Display Engine. See
		 * WaCompressedResourceDisplayNewHashMode.
		 */
		WA_SET_BIT_MASKED(COMMON_SLICE_CHICKEN2,
				  GEN9_PBE_COMPRESSED_HASH_SELECTION);
		WA_SET_BIT_MASKED(GEN9_HALF_SLICE_CHICKEN7,
				  GEN9_SAMPLER_HASH_COMPRESSED_READ_ADDR);
	}

	/* WaClearFlowControlGpgpuContextSave:skl,bxt,kbl,glk,cfl */
	/* WaDisablePartialInstShootdown:skl,bxt,kbl,glk,cfl */
	WA_SET_BIT_MASKED(GEN8_ROW_CHICKEN,
			  FLOW_CONTROL_ENABLE |
			  PARTIAL_INSTRUCTION_SHOOTDOWN_DISABLE);

	/* WaEnableYV12BugFixInHalfSliceChicken7:skl,bxt,kbl,glk,cfl */
	/* WaEnableSamplerGPGPUPreemptionSupport:skl,bxt,kbl,cfl */
	WA_SET_BIT_MASKED(GEN9_HALF_SLICE_CHICKEN7,
			  GEN9_ENABLE_YV12_BUGFIX |
			  GEN9_ENABLE_GPGPU_PREEMPTION);

	/* Wa4x4STCOptimizationDisable:skl,bxt,kbl,glk,cfl */
	/* WaDisablePartialResolveInVc:skl,bxt,kbl,cfl */
	WA_SET_BIT_MASKED(CACHE_MODE_1,
			  GEN8_4x4_STC_OPTIMIZATION_DISABLE |
			  GEN9_PARTIAL_RESOLVE_IN_VC_DISABLE);

	/* WaCcsTlbPrefetchDisable:skl,bxt,kbl,glk,cfl */
	WA_CLR_BIT_MASKED(GEN9_HALF_SLICE_CHICKEN5,
			  GEN9_CCS_TLB_PREFETCH_ENABLE);

	/* WaForceContextSaveRestoreNonCoherent:skl,bxt,kbl,cfl */
	WA_SET_BIT_MASKED(HDC_CHICKEN0,
			  HDC_FORCE_CONTEXT_SAVE_RESTORE_NON_COHERENT |
			  HDC_FORCE_CSR_NON_COHERENT_OVR_DISABLE);

	/* WaForceEnableNonCoherent and WaDisableHDCInvalidation are
	 * both tied to WaForceContextSaveRestoreNonCoherent
	 * in some hsds for skl. We keep the tie for all gen9. The
	 * documentation is a bit hazy and so we want to get common behaviour,
	 * even though there is no clear evidence we would need both on kbl/bxt.
	 * This area has been source of system hangs so we play it safe
	 * and mimic the skl regardless of what bspec says.
	 *
	 * Use Force Non-Coherent whenever executing a 3D context. This
	 * is a workaround for a possible hang in the unlikely event
	 * a TLB invalidation occurs during a PSD flush.
	 */

	/* WaForceEnableNonCoherent:skl,bxt,kbl,cfl */
	WA_SET_BIT_MASKED(HDC_CHICKEN0,
			  HDC_FORCE_NON_COHERENT);

	/* WaDisableSamplerPowerBypassForSOPingPong:skl,bxt,kbl,cfl */
	if (IS_SKYLAKE(i915) || IS_KABYLAKE(i915) || IS_COFFEELAKE(i915))
		WA_SET_BIT_MASKED(HALF_SLICE_CHICKEN3,
				  GEN8_SAMPLER_POWER_BYPASS_DIS);

	/* WaDisableSTUnitPowerOptimization:skl,bxt,kbl,glk,cfl */
	WA_SET_BIT_MASKED(HALF_SLICE_CHICKEN2, GEN8_ST_PO_DISABLE);

	/*
	 * Supporting preemption with fine-granularity requires changes in the
	 * batch buffer programming. Since we can't break old userspace, we
	 * need to set our default preemption level to safe value. Userspace is
	 * still able to use more fine-grained preemption levels, since in
	 * WaEnablePreemptionGranularityControlByUMD we're whitelisting the
	 * per-ctx register. As such, WaDisable{3D,GPGPU}MidCmdPreemption are
	 * not real HW workarounds, but merely a way to start using preemption
	 * while maintaining old contract with userspace.
	 */

	/* WaDisable3DMidCmdPreemption:skl,bxt,glk,cfl,[cnl] */
	WA_CLR_BIT_MASKED(GEN8_CS_CHICKEN1, GEN9_PREEMPT_3D_OBJECT_LEVEL);

	/* WaDisableGPGPUMidCmdPreemption:skl,bxt,blk,cfl,[cnl] */
	WA_SET_FIELD_MASKED(GEN8_CS_CHICKEN1,
			    GEN9_PREEMPT_GPGPU_LEVEL_MASK,
			    GEN9_PREEMPT_GPGPU_COMMAND_LEVEL);

	/* WaClearHIZ_WM_CHICKEN3:bxt,glk */
	if (IS_GEN9_LP(i915))
		WA_SET_BIT_MASKED(GEN9_WM_CHICKEN3, GEN9_FACTOR_IN_CLR_VAL_HIZ);
}

static void skl_tune_iz_hashing(struct intel_engine_cs *engine,
				struct i915_wa_list *wal)
{
	struct drm_i915_private *i915 = engine->i915;
	u8 vals[3] = { 0, 0, 0 };
	unsigned int i;

	for (i = 0; i < 3; i++) {
		u8 ss;

		/*
		 * Only consider slices where one, and only one, subslice has 7
		 * EUs
		 */
		if (!is_power_of_2(RUNTIME_INFO(i915)->sseu.subslice_7eu[i]))
			continue;

		/*
		 * subslice_7eu[i] != 0 (because of the check above) and
		 * ss_max == 4 (maximum number of subslices possible per slice)
		 *
		 * ->    0 <= ss <= 3;
		 */
		ss = ffs(RUNTIME_INFO(i915)->sseu.subslice_7eu[i]) - 1;
		vals[i] = 3 - ss;
	}

	if (vals[0] == 0 && vals[1] == 0 && vals[2] == 0)
		return;

	/* Tune IZ hashing. See intel_device_info_runtime_init() */
	WA_SET_FIELD_MASKED(GEN7_GT_MODE,
			    GEN9_IZ_HASHING_MASK(2) |
			    GEN9_IZ_HASHING_MASK(1) |
			    GEN9_IZ_HASHING_MASK(0),
			    GEN9_IZ_HASHING(2, vals[2]) |
			    GEN9_IZ_HASHING(1, vals[1]) |
			    GEN9_IZ_HASHING(0, vals[0]));
}

static void skl_ctx_workarounds_init(struct intel_engine_cs *engine,
				     struct i915_wa_list *wal)
{
	gen9_ctx_workarounds_init(engine, wal);
	skl_tune_iz_hashing(engine, wal);
}

static void bxt_ctx_workarounds_init(struct intel_engine_cs *engine,
				     struct i915_wa_list *wal)
{
	gen9_ctx_workarounds_init(engine, wal);

	/* WaDisableThreadStallDopClockGating:bxt */
	WA_SET_BIT_MASKED(GEN8_ROW_CHICKEN,
			  STALL_DOP_GATING_DISABLE);

	/* WaToEnableHwFixForPushConstHWBug:bxt */
	WA_SET_BIT_MASKED(COMMON_SLICE_CHICKEN2,
			  GEN8_SBE_DISABLE_REPLAY_BUF_OPTIMIZATION);
}

static void kbl_ctx_workarounds_init(struct intel_engine_cs *engine,
				     struct i915_wa_list *wal)
{
	struct drm_i915_private *i915 = engine->i915;

	gen9_ctx_workarounds_init(engine, wal);

	/* WaToEnableHwFixForPushConstHWBug:kbl */
	if (IS_KBL_REVID(i915, KBL_REVID_C0, REVID_FOREVER))
		WA_SET_BIT_MASKED(COMMON_SLICE_CHICKEN2,
				  GEN8_SBE_DISABLE_REPLAY_BUF_OPTIMIZATION);

	/* WaDisableSbeCacheDispatchPortSharing:kbl */
	WA_SET_BIT_MASKED(GEN7_HALF_SLICE_CHICKEN1,
			  GEN7_SBE_SS_CACHE_DISPATCH_PORT_SHARING_DISABLE);
}

static void glk_ctx_workarounds_init(struct intel_engine_cs *engine,
				     struct i915_wa_list *wal)
{
	gen9_ctx_workarounds_init(engine, wal);

	/* WaToEnableHwFixForPushConstHWBug:glk */
	WA_SET_BIT_MASKED(COMMON_SLICE_CHICKEN2,
			  GEN8_SBE_DISABLE_REPLAY_BUF_OPTIMIZATION);
}

static void cfl_ctx_workarounds_init(struct intel_engine_cs *engine,
				     struct i915_wa_list *wal)
{
	gen9_ctx_workarounds_init(engine, wal);

	/* WaToEnableHwFixForPushConstHWBug:cfl */
	WA_SET_BIT_MASKED(COMMON_SLICE_CHICKEN2,
			  GEN8_SBE_DISABLE_REPLAY_BUF_OPTIMIZATION);

	/* WaDisableSbeCacheDispatchPortSharing:cfl */
	WA_SET_BIT_MASKED(GEN7_HALF_SLICE_CHICKEN1,
			  GEN7_SBE_SS_CACHE_DISPATCH_PORT_SHARING_DISABLE);
}

static void cnl_ctx_workarounds_init(struct intel_engine_cs *engine,
				     struct i915_wa_list *wal)
{
	struct drm_i915_private *i915 = engine->i915;

	/* WaForceContextSaveRestoreNonCoherent:cnl */
	WA_SET_BIT_MASKED(CNL_HDC_CHICKEN0,
			  HDC_FORCE_CONTEXT_SAVE_RESTORE_NON_COHERENT);

	/* WaThrottleEUPerfToAvoidTDBackPressure:cnl(pre-prod) */
	if (IS_CNL_REVID(i915, CNL_REVID_B0, CNL_REVID_B0))
		WA_SET_BIT_MASKED(GEN8_ROW_CHICKEN, THROTTLE_12_5);

	/* WaDisableReplayBufferBankArbitrationOptimization:cnl */
	WA_SET_BIT_MASKED(COMMON_SLICE_CHICKEN2,
			  GEN8_SBE_DISABLE_REPLAY_BUF_OPTIMIZATION);

	/* WaDisableEnhancedSBEVertexCaching:cnl (pre-prod) */
	if (IS_CNL_REVID(i915, 0, CNL_REVID_B0))
		WA_SET_BIT_MASKED(COMMON_SLICE_CHICKEN2,
				  GEN8_CSC2_SBE_VUE_CACHE_CONSERVATIVE);

	/* WaPushConstantDereferenceHoldDisable:cnl */
	WA_SET_BIT_MASKED(GEN7_ROW_CHICKEN2, PUSH_CONSTANT_DEREF_DISABLE);

	/* FtrEnableFastAnisoL1BankingFix:cnl */
	WA_SET_BIT_MASKED(HALF_SLICE_CHICKEN3, CNL_FAST_ANISO_L1_BANKING_FIX);

	/* WaDisable3DMidCmdPreemption:cnl */
	WA_CLR_BIT_MASKED(GEN8_CS_CHICKEN1, GEN9_PREEMPT_3D_OBJECT_LEVEL);

	/* WaDisableGPGPUMidCmdPreemption:cnl */
	WA_SET_FIELD_MASKED(GEN8_CS_CHICKEN1,
			    GEN9_PREEMPT_GPGPU_LEVEL_MASK,
			    GEN9_PREEMPT_GPGPU_COMMAND_LEVEL);

	/* WaDisableEarlyEOT:cnl */
	WA_SET_BIT_MASKED(GEN8_ROW_CHICKEN, DISABLE_EARLY_EOT);
}

static void icl_ctx_workarounds_init(struct intel_engine_cs *engine,
				     struct i915_wa_list *wal)
{
	struct drm_i915_private *i915 = engine->i915;

	/* WaDisableBankHangMode:icl */
	wa_write(wal,
		 GEN8_L3CNTLREG,
		 intel_uncore_read(engine->uncore, GEN8_L3CNTLREG) |
		 GEN8_ERRDETBCTRL);

	/* Wa_1604370585:icl (pre-prod)
	 * Formerly known as WaPushConstantDereferenceHoldDisable
	 */
	if (IS_ICL_REVID(i915, ICL_REVID_A0, ICL_REVID_B0))
		WA_SET_BIT_MASKED(GEN7_ROW_CHICKEN2,
				  PUSH_CONSTANT_DEREF_DISABLE);

	/* WaForceEnableNonCoherent:icl
	 * This is not the same workaround as in early Gen9 platforms, where
	 * lacking this could cause system hangs, but coherency performance
	 * overhead is high and only a few compute workloads really need it
	 * (the register is whitelisted in hardware now, so UMDs can opt in
	 * for coherency if they have a good reason).
	 */
	WA_SET_BIT_MASKED(ICL_HDC_MODE, HDC_FORCE_NON_COHERENT);

	/* Wa_2006611047:icl (pre-prod)
	 * Formerly known as WaDisableImprovedTdlClkGating
	 */
	if (IS_ICL_REVID(i915, ICL_REVID_A0, ICL_REVID_A0))
		WA_SET_BIT_MASKED(GEN7_ROW_CHICKEN2,
				  GEN11_TDL_CLOCK_GATING_FIX_DISABLE);

	/* Wa_2006665173:icl (pre-prod) */
	if (IS_ICL_REVID(i915, ICL_REVID_A0, ICL_REVID_A0))
		WA_SET_BIT_MASKED(GEN11_COMMON_SLICE_CHICKEN3,
				  GEN11_BLEND_EMB_FIX_DISABLE_IN_RCC);

	/* WaEnableFloatBlendOptimization:icl */
	wa_write_masked_or(wal,
			   GEN10_CACHE_MODE_SS,
			   0, /* write-only, so skip validation */
			   _MASKED_BIT_ENABLE(FLOAT_BLEND_OPTIMIZATION_ENABLE));

	/* WaDisableGPGPUMidThreadPreemption:icl */
	WA_SET_FIELD_MASKED(GEN8_CS_CHICKEN1,
			    GEN9_PREEMPT_GPGPU_LEVEL_MASK,
			    GEN9_PREEMPT_GPGPU_THREAD_GROUP_LEVEL);

	/* allow headerless messages for preemptible GPGPU context */
	WA_SET_BIT_MASKED(GEN10_SAMPLER_MODE,
			  GEN11_SAMPLER_ENABLE_HEADLESS_MSG);

	/* Wa_1604278689:icl,ehl */
	wa_write(wal, IVB_FBC_RT_BASE, 0xFFFFFFFF & ~ILK_FBC_RT_VALID);
	wa_write_masked_or(wal, IVB_FBC_RT_BASE_UPPER,
			   0, /* write-only register; skip validation */
			   0xFFFFFFFF);

	/* Wa_1406306137:icl,ehl */
	wa_masked_en(wal, GEN9_ROW_CHICKEN4, GEN11_DIS_PICK_2ND_EU);
}

static void tgl_ctx_workarounds_init(struct intel_engine_cs *engine,
				     struct i915_wa_list *wal)
{
	/*
	 * Wa_1409142259:tgl
	 * Wa_1409347922:tgl
	 * Wa_1409252684:tgl
	 * Wa_1409217633:tgl
	 * Wa_1409207793:tgl
	 * Wa_1409178076:tgl
	 * Wa_1408979724:tgl
	 */
	WA_SET_BIT_MASKED(GEN11_COMMON_SLICE_CHICKEN3,
			  GEN12_DISABLE_CPS_AWARE_COLOR_PIPE);

	/*
	 * Wa_1604555607:gen12 and Wa_1608008084:gen12
	 * FF_MODE2 register will return the wrong value when read. The default
	 * value for this register is zero for all fields and there are no bit
	 * masks. So instead of doing a RMW we should just write the TDS timer
	 * value for Wa_1604555607.
	 */
	wa_add(wal, FF_MODE2, FF_MODE2_TDS_TIMER_MASK,
	       FF_MODE2_TDS_TIMER_128, 0);
<<<<<<< HEAD
=======

	/* WaDisableGPGPUMidThreadPreemption:tgl */
	WA_SET_FIELD_MASKED(GEN8_CS_CHICKEN1,
			    GEN9_PREEMPT_GPGPU_LEVEL_MASK,
			    GEN9_PREEMPT_GPGPU_THREAD_GROUP_LEVEL);
>>>>>>> 04d5ce62
}

static void
__intel_engine_init_ctx_wa(struct intel_engine_cs *engine,
			   struct i915_wa_list *wal,
			   const char *name)
{
	struct drm_i915_private *i915 = engine->i915;

	if (engine->class != RENDER_CLASS)
		return;

	wa_init_start(wal, name, engine->name);

	if (IS_GEN(i915, 12))
		tgl_ctx_workarounds_init(engine, wal);
	else if (IS_GEN(i915, 11))
		icl_ctx_workarounds_init(engine, wal);
	else if (IS_CANNONLAKE(i915))
		cnl_ctx_workarounds_init(engine, wal);
	else if (IS_COFFEELAKE(i915))
		cfl_ctx_workarounds_init(engine, wal);
	else if (IS_GEMINILAKE(i915))
		glk_ctx_workarounds_init(engine, wal);
	else if (IS_KABYLAKE(i915))
		kbl_ctx_workarounds_init(engine, wal);
	else if (IS_BROXTON(i915))
		bxt_ctx_workarounds_init(engine, wal);
	else if (IS_SKYLAKE(i915))
		skl_ctx_workarounds_init(engine, wal);
	else if (IS_CHERRYVIEW(i915))
		chv_ctx_workarounds_init(engine, wal);
	else if (IS_BROADWELL(i915))
		bdw_ctx_workarounds_init(engine, wal);
	else if (INTEL_GEN(i915) < 8)
		return;
	else
		MISSING_CASE(INTEL_GEN(i915));

	wa_init_finish(wal);
}

void intel_engine_init_ctx_wa(struct intel_engine_cs *engine)
{
	__intel_engine_init_ctx_wa(engine, &engine->ctx_wa_list, "context");
}

int intel_engine_emit_ctx_wa(struct i915_request *rq)
{
	struct i915_wa_list *wal = &rq->engine->ctx_wa_list;
	struct i915_wa *wa;
	unsigned int i;
	u32 *cs;
	int ret;

	if (wal->count == 0)
		return 0;

	ret = rq->engine->emit_flush(rq, EMIT_BARRIER);
	if (ret)
		return ret;

	cs = intel_ring_begin(rq, (wal->count * 2 + 2));
	if (IS_ERR(cs))
		return PTR_ERR(cs);

	*cs++ = MI_LOAD_REGISTER_IMM(wal->count);
	for (i = 0, wa = wal->list; i < wal->count; i++, wa++) {
		*cs++ = i915_mmio_reg_offset(wa->reg);
		*cs++ = wa->set;
	}
	*cs++ = MI_NOOP;

	intel_ring_advance(rq, cs);

	ret = rq->engine->emit_flush(rq, EMIT_BARRIER);
	if (ret)
		return ret;

	return 0;
}

static void
gen9_gt_workarounds_init(struct drm_i915_private *i915, struct i915_wa_list *wal)
{
	/* WaDisableKillLogic:bxt,skl,kbl */
	if (!IS_COFFEELAKE(i915))
		wa_write_or(wal,
			    GAM_ECOCHK,
			    ECOCHK_DIS_TLB);

	if (HAS_LLC(i915)) {
		/* WaCompressedResourceSamplerPbeMediaNewHashMode:skl,kbl
		 *
		 * Must match Display Engine. See
		 * WaCompressedResourceDisplayNewHashMode.
		 */
		wa_write_or(wal,
			    MMCD_MISC_CTRL,
			    MMCD_PCLA | MMCD_HOTSPOT_EN);
	}

	/* WaDisableHDCInvalidation:skl,bxt,kbl,cfl */
	wa_write_or(wal,
		    GAM_ECOCHK,
		    BDW_DISABLE_HDC_INVALIDATION);
}

static void
skl_gt_workarounds_init(struct drm_i915_private *i915, struct i915_wa_list *wal)
{
	gen9_gt_workarounds_init(i915, wal);

	/* WaDisableGafsUnitClkGating:skl */
	wa_write_or(wal,
		    GEN7_UCGCTL4,
		    GEN8_EU_GAUNIT_CLOCK_GATE_DISABLE);

	/* WaInPlaceDecompressionHang:skl */
	if (IS_SKL_REVID(i915, SKL_REVID_H0, REVID_FOREVER))
		wa_write_or(wal,
			    GEN9_GAMT_ECO_REG_RW_IA,
			    GAMT_ECO_ENABLE_IN_PLACE_DECOMPRESS);
}

static void
bxt_gt_workarounds_init(struct drm_i915_private *i915, struct i915_wa_list *wal)
{
	gen9_gt_workarounds_init(i915, wal);

	/* WaInPlaceDecompressionHang:bxt */
	wa_write_or(wal,
		    GEN9_GAMT_ECO_REG_RW_IA,
		    GAMT_ECO_ENABLE_IN_PLACE_DECOMPRESS);
}

static void
kbl_gt_workarounds_init(struct drm_i915_private *i915, struct i915_wa_list *wal)
{
	gen9_gt_workarounds_init(i915, wal);

	/* WaDisableDynamicCreditSharing:kbl */
	if (IS_KBL_REVID(i915, 0, KBL_REVID_B0))
		wa_write_or(wal,
			    GAMT_CHKN_BIT_REG,
			    GAMT_CHKN_DISABLE_DYNAMIC_CREDIT_SHARING);

	/* WaDisableGafsUnitClkGating:kbl */
	wa_write_or(wal,
		    GEN7_UCGCTL4,
		    GEN8_EU_GAUNIT_CLOCK_GATE_DISABLE);

	/* WaInPlaceDecompressionHang:kbl */
	wa_write_or(wal,
		    GEN9_GAMT_ECO_REG_RW_IA,
		    GAMT_ECO_ENABLE_IN_PLACE_DECOMPRESS);
}

static void
glk_gt_workarounds_init(struct drm_i915_private *i915, struct i915_wa_list *wal)
{
	gen9_gt_workarounds_init(i915, wal);
}

static void
cfl_gt_workarounds_init(struct drm_i915_private *i915, struct i915_wa_list *wal)
{
	gen9_gt_workarounds_init(i915, wal);

	/* WaDisableGafsUnitClkGating:cfl */
	wa_write_or(wal,
		    GEN7_UCGCTL4,
		    GEN8_EU_GAUNIT_CLOCK_GATE_DISABLE);

	/* WaInPlaceDecompressionHang:cfl */
	wa_write_or(wal,
		    GEN9_GAMT_ECO_REG_RW_IA,
		    GAMT_ECO_ENABLE_IN_PLACE_DECOMPRESS);
}

static void
wa_init_mcr(struct drm_i915_private *i915, struct i915_wa_list *wal)
{
	const struct sseu_dev_info *sseu = &RUNTIME_INFO(i915)->sseu;
	unsigned int slice, subslice;
	u32 l3_en, mcr, mcr_mask;

	GEM_BUG_ON(INTEL_GEN(i915) < 10);

	/*
	 * WaProgramMgsrForL3BankSpecificMmioReads: cnl,icl
	 * L3Banks could be fused off in single slice scenario. If that is
	 * the case, we might need to program MCR select to a valid L3Bank
	 * by default, to make sure we correctly read certain registers
	 * later on (in the range 0xB100 - 0xB3FF).
	 *
	 * WaProgramMgsrForCorrectSliceSpecificMmioReads:cnl,icl
	 * Before any MMIO read into slice/subslice specific registers, MCR
	 * packet control register needs to be programmed to point to any
	 * enabled s/ss pair. Otherwise, incorrect values will be returned.
	 * This means each subsequent MMIO read will be forwarded to an
	 * specific s/ss combination, but this is OK since these registers
	 * are consistent across s/ss in almost all cases. In the rare
	 * occasions, such as INSTDONE, where this value is dependent
	 * on s/ss combo, the read should be done with read_subslice_reg.
	 *
	 * Since GEN8_MCR_SELECTOR contains dual-purpose bits which select both
	 * to which subslice, or to which L3 bank, the respective mmio reads
	 * will go, we have to find a common index which works for both
	 * accesses.
	 *
	 * Case where we cannot find a common index fortunately should not
	 * happen in production hardware, so we only emit a warning instead of
	 * implementing something more complex that requires checking the range
	 * of every MMIO read.
	 */

	if (INTEL_GEN(i915) >= 10 && is_power_of_2(sseu->slice_mask)) {
		u32 l3_fuse =
			intel_uncore_read(&i915->uncore, GEN10_MIRROR_FUSE3) &
			GEN10_L3BANK_MASK;

		DRM_DEBUG_DRIVER("L3 fuse = %x\n", l3_fuse);
		l3_en = ~(l3_fuse << GEN10_L3BANK_PAIR_COUNT | l3_fuse);
	} else {
		l3_en = ~0;
	}

	slice = fls(sseu->slice_mask) - 1;
	subslice = fls(l3_en & intel_sseu_get_subslices(sseu, slice));
	if (!subslice) {
		DRM_WARN("No common index found between subslice mask %x and L3 bank mask %x!\n",
			 intel_sseu_get_subslices(sseu, slice), l3_en);
		subslice = fls(l3_en);
		drm_WARN_ON(&i915->drm, !subslice);
	}
	subslice--;

	if (INTEL_GEN(i915) >= 11) {
		mcr = GEN11_MCR_SLICE(slice) | GEN11_MCR_SUBSLICE(subslice);
		mcr_mask = GEN11_MCR_SLICE_MASK | GEN11_MCR_SUBSLICE_MASK;
	} else {
		mcr = GEN8_MCR_SLICE(slice) | GEN8_MCR_SUBSLICE(subslice);
		mcr_mask = GEN8_MCR_SLICE_MASK | GEN8_MCR_SUBSLICE_MASK;
	}

	DRM_DEBUG_DRIVER("MCR slice/subslice = %x\n", mcr);

	wa_write_masked_or(wal, GEN8_MCR_SELECTOR, mcr_mask, mcr);
}

static void
cnl_gt_workarounds_init(struct drm_i915_private *i915, struct i915_wa_list *wal)
{
	wa_init_mcr(i915, wal);

	/* WaDisableI2mCycleOnWRPort:cnl (pre-prod) */
	if (IS_CNL_REVID(i915, CNL_REVID_B0, CNL_REVID_B0))
		wa_write_or(wal,
			    GAMT_CHKN_BIT_REG,
			    GAMT_CHKN_DISABLE_I2M_CYCLE_ON_WR_PORT);

	/* WaInPlaceDecompressionHang:cnl */
	wa_write_or(wal,
		    GEN9_GAMT_ECO_REG_RW_IA,
		    GAMT_ECO_ENABLE_IN_PLACE_DECOMPRESS);
}

static void
icl_gt_workarounds_init(struct drm_i915_private *i915, struct i915_wa_list *wal)
{
	wa_init_mcr(i915, wal);

	/* WaInPlaceDecompressionHang:icl */
	wa_write_or(wal,
		    GEN9_GAMT_ECO_REG_RW_IA,
		    GAMT_ECO_ENABLE_IN_PLACE_DECOMPRESS);

	/* WaModifyGamTlbPartitioning:icl */
	wa_write_masked_or(wal,
			   GEN11_GACB_PERF_CTRL,
			   GEN11_HASH_CTRL_MASK,
			   GEN11_HASH_CTRL_BIT0 | GEN11_HASH_CTRL_BIT4);

	/* Wa_1405766107:icl
	 * Formerly known as WaCL2SFHalfMaxAlloc
	 */
	wa_write_or(wal,
		    GEN11_LSN_UNSLCVC,
		    GEN11_LSN_UNSLCVC_GAFS_HALF_SF_MAXALLOC |
		    GEN11_LSN_UNSLCVC_GAFS_HALF_CL2_MAXALLOC);

	/* Wa_220166154:icl
	 * Formerly known as WaDisCtxReload
	 */
	wa_write_or(wal,
		    GEN8_GAMW_ECO_DEV_RW_IA,
		    GAMW_ECO_DEV_CTX_RELOAD_DISABLE);

	/* Wa_1405779004:icl (pre-prod) */
	if (IS_ICL_REVID(i915, ICL_REVID_A0, ICL_REVID_A0))
		wa_write_or(wal,
			    SLICE_UNIT_LEVEL_CLKGATE,
			    MSCUNIT_CLKGATE_DIS);

	/* Wa_1406838659:icl (pre-prod) */
	if (IS_ICL_REVID(i915, ICL_REVID_A0, ICL_REVID_B0))
		wa_write_or(wal,
			    INF_UNIT_LEVEL_CLKGATE,
			    CGPSF_CLKGATE_DIS);

	/* Wa_1406463099:icl
	 * Formerly known as WaGamTlbPendError
	 */
	wa_write_or(wal,
		    GAMT_CHKN_BIT_REG,
		    GAMT_CHKN_DISABLE_L3_COH_PIPE);

	/* Wa_1607087056:icl */
	wa_write_or(wal,
		    SLICE_UNIT_LEVEL_CLKGATE,
		    L3_CLKGATE_DIS | L3_CR2X_CLKGATE_DIS);
}

static void
tgl_gt_workarounds_init(struct drm_i915_private *i915, struct i915_wa_list *wal)
{
	/* Wa_1409420604:tgl */
	if (IS_TGL_REVID(i915, TGL_REVID_A0, TGL_REVID_A0))
		wa_write_or(wal,
			    SUBSLICE_UNIT_LEVEL_CLKGATE2,
			    CPSSUNIT_CLKGATE_DIS);

	/* Wa_1607087056:tgl also know as BUG:1409180338 */
	if (IS_TGL_REVID(i915, TGL_REVID_A0, TGL_REVID_A0))
		wa_write_or(wal,
			    SLICE_UNIT_LEVEL_CLKGATE,
			    L3_CLKGATE_DIS | L3_CR2X_CLKGATE_DIS);
}

static void
gt_init_workarounds(struct drm_i915_private *i915, struct i915_wa_list *wal)
{
	if (IS_GEN(i915, 12))
		tgl_gt_workarounds_init(i915, wal);
	else if (IS_GEN(i915, 11))
		icl_gt_workarounds_init(i915, wal);
	else if (IS_CANNONLAKE(i915))
		cnl_gt_workarounds_init(i915, wal);
	else if (IS_COFFEELAKE(i915))
		cfl_gt_workarounds_init(i915, wal);
	else if (IS_GEMINILAKE(i915))
		glk_gt_workarounds_init(i915, wal);
	else if (IS_KABYLAKE(i915))
		kbl_gt_workarounds_init(i915, wal);
	else if (IS_BROXTON(i915))
		bxt_gt_workarounds_init(i915, wal);
	else if (IS_SKYLAKE(i915))
		skl_gt_workarounds_init(i915, wal);
	else if (INTEL_GEN(i915) <= 8)
		return;
	else
		MISSING_CASE(INTEL_GEN(i915));
}

void intel_gt_init_workarounds(struct drm_i915_private *i915)
{
	struct i915_wa_list *wal = &i915->gt_wa_list;

	wa_init_start(wal, "GT", "global");
	gt_init_workarounds(i915, wal);
	wa_init_finish(wal);
}

static enum forcewake_domains
wal_get_fw_for_rmw(struct intel_uncore *uncore, const struct i915_wa_list *wal)
{
	enum forcewake_domains fw = 0;
	struct i915_wa *wa;
	unsigned int i;

	for (i = 0, wa = wal->list; i < wal->count; i++, wa++)
		fw |= intel_uncore_forcewake_for_reg(uncore,
						     wa->reg,
						     FW_REG_READ |
						     FW_REG_WRITE);

	return fw;
}

static bool
wa_verify(const struct i915_wa *wa, u32 cur, const char *name, const char *from)
{
	if ((cur ^ wa->set) & wa->read) {
		DRM_ERROR("%s workaround lost on %s! (%x=%x/%x, expected %x)\n",
			  name, from, i915_mmio_reg_offset(wa->reg),
			  cur, cur & wa->read, wa->set);

		return false;
	}

	return true;
}

static void
wa_list_apply(struct intel_uncore *uncore, const struct i915_wa_list *wal)
{
	enum forcewake_domains fw;
	unsigned long flags;
	struct i915_wa *wa;
	unsigned int i;

	if (!wal->count)
		return;

	fw = wal_get_fw_for_rmw(uncore, wal);

	spin_lock_irqsave(&uncore->lock, flags);
	intel_uncore_forcewake_get__locked(uncore, fw);

	for (i = 0, wa = wal->list; i < wal->count; i++, wa++) {
		if (wa->clr)
			intel_uncore_rmw_fw(uncore, wa->reg, wa->clr, wa->set);
		else
			intel_uncore_write_fw(uncore, wa->reg, wa->set);
		if (IS_ENABLED(CONFIG_DRM_I915_DEBUG_GEM))
			wa_verify(wa,
				  intel_uncore_read_fw(uncore, wa->reg),
				  wal->name, "application");
	}

	intel_uncore_forcewake_put__locked(uncore, fw);
	spin_unlock_irqrestore(&uncore->lock, flags);
}

void intel_gt_apply_workarounds(struct intel_gt *gt)
{
	wa_list_apply(gt->uncore, &gt->i915->gt_wa_list);
}

static bool wa_list_verify(struct intel_uncore *uncore,
			   const struct i915_wa_list *wal,
			   const char *from)
{
	struct i915_wa *wa;
	unsigned int i;
	bool ok = true;

	for (i = 0, wa = wal->list; i < wal->count; i++, wa++)
		ok &= wa_verify(wa,
				intel_uncore_read(uncore, wa->reg),
				wal->name, from);

	return ok;
}

bool intel_gt_verify_workarounds(struct intel_gt *gt, const char *from)
{
	return wa_list_verify(gt->uncore, &gt->i915->gt_wa_list, from);
}

static inline bool is_nonpriv_flags_valid(u32 flags)
{
	/* Check only valid flag bits are set */
	if (flags & ~RING_FORCE_TO_NONPRIV_MASK_VALID)
		return false;

	/* NB: Only 3 out of 4 enum values are valid for access field */
	if ((flags & RING_FORCE_TO_NONPRIV_ACCESS_MASK) ==
	    RING_FORCE_TO_NONPRIV_ACCESS_INVALID)
		return false;

	return true;
}

static void
whitelist_reg_ext(struct i915_wa_list *wal, i915_reg_t reg, u32 flags)
{
	struct i915_wa wa = {
		.reg = reg
	};

	if (GEM_DEBUG_WARN_ON(wal->count >= RING_MAX_NONPRIV_SLOTS))
		return;

	if (GEM_DEBUG_WARN_ON(!is_nonpriv_flags_valid(flags)))
		return;

	wa.reg.reg |= flags;
	_wa_add(wal, &wa);
}

static void
whitelist_reg(struct i915_wa_list *wal, i915_reg_t reg)
{
	whitelist_reg_ext(wal, reg, RING_FORCE_TO_NONPRIV_ACCESS_RW);
}

static void gen9_whitelist_build(struct i915_wa_list *w)
{
	/* WaVFEStateAfterPipeControlwithMediaStateClear:skl,bxt,glk,cfl */
	whitelist_reg(w, GEN9_CTX_PREEMPT_REG);

	/* WaEnablePreemptionGranularityControlByUMD:skl,bxt,kbl,cfl,[cnl] */
	whitelist_reg(w, GEN8_CS_CHICKEN1);

	/* WaAllowUMDToModifyHDCChicken1:skl,bxt,kbl,glk,cfl */
	whitelist_reg(w, GEN8_HDC_CHICKEN1);

	/* WaSendPushConstantsFromMMIO:skl,bxt */
	whitelist_reg(w, COMMON_SLICE_CHICKEN2);
}

static void skl_whitelist_build(struct intel_engine_cs *engine)
{
	struct i915_wa_list *w = &engine->whitelist;

	if (engine->class != RENDER_CLASS)
		return;

	gen9_whitelist_build(w);

	/* WaDisableLSQCROPERFforOCL:skl */
	whitelist_reg(w, GEN8_L3SQCREG4);
}

static void bxt_whitelist_build(struct intel_engine_cs *engine)
{
	if (engine->class != RENDER_CLASS)
		return;

	gen9_whitelist_build(&engine->whitelist);
}

static void kbl_whitelist_build(struct intel_engine_cs *engine)
{
	struct i915_wa_list *w = &engine->whitelist;

	if (engine->class != RENDER_CLASS)
		return;

	gen9_whitelist_build(w);

	/* WaDisableLSQCROPERFforOCL:kbl */
	whitelist_reg(w, GEN8_L3SQCREG4);
}

static void glk_whitelist_build(struct intel_engine_cs *engine)
{
	struct i915_wa_list *w = &engine->whitelist;

	if (engine->class != RENDER_CLASS)
		return;

	gen9_whitelist_build(w);

	/* WA #0862: Userspace has to set "Barrier Mode" to avoid hangs. */
	whitelist_reg(w, GEN9_SLICE_COMMON_ECO_CHICKEN1);
}

static void cfl_whitelist_build(struct intel_engine_cs *engine)
{
	struct i915_wa_list *w = &engine->whitelist;

	if (engine->class != RENDER_CLASS)
		return;

	gen9_whitelist_build(w);

	/*
	 * WaAllowPMDepthAndInvocationCountAccessFromUMD:cfl,whl,cml,aml
	 *
	 * This covers 4 register which are next to one another :
	 *   - PS_INVOCATION_COUNT
	 *   - PS_INVOCATION_COUNT_UDW
	 *   - PS_DEPTH_COUNT
	 *   - PS_DEPTH_COUNT_UDW
	 */
	whitelist_reg_ext(w, PS_INVOCATION_COUNT,
			  RING_FORCE_TO_NONPRIV_ACCESS_RD |
			  RING_FORCE_TO_NONPRIV_RANGE_4);
}

static void cnl_whitelist_build(struct intel_engine_cs *engine)
{
	struct i915_wa_list *w = &engine->whitelist;

	if (engine->class != RENDER_CLASS)
		return;

	/* WaEnablePreemptionGranularityControlByUMD:cnl */
	whitelist_reg(w, GEN8_CS_CHICKEN1);
}

static void icl_whitelist_build(struct intel_engine_cs *engine)
{
	struct i915_wa_list *w = &engine->whitelist;

	switch (engine->class) {
	case RENDER_CLASS:
		/* WaAllowUMDToModifyHalfSliceChicken7:icl */
		whitelist_reg(w, GEN9_HALF_SLICE_CHICKEN7);

		/* WaAllowUMDToModifySamplerMode:icl */
		whitelist_reg(w, GEN10_SAMPLER_MODE);

		/* WaEnableStateCacheRedirectToCS:icl */
		whitelist_reg(w, GEN9_SLICE_COMMON_ECO_CHICKEN1);

		/*
		 * WaAllowPMDepthAndInvocationCountAccessFromUMD:icl
		 *
		 * This covers 4 register which are next to one another :
		 *   - PS_INVOCATION_COUNT
		 *   - PS_INVOCATION_COUNT_UDW
		 *   - PS_DEPTH_COUNT
		 *   - PS_DEPTH_COUNT_UDW
		 */
		whitelist_reg_ext(w, PS_INVOCATION_COUNT,
				  RING_FORCE_TO_NONPRIV_ACCESS_RD |
				  RING_FORCE_TO_NONPRIV_RANGE_4);
		break;

	case VIDEO_DECODE_CLASS:
		/* hucStatusRegOffset */
		whitelist_reg_ext(w, _MMIO(0x2000 + engine->mmio_base),
				  RING_FORCE_TO_NONPRIV_ACCESS_RD);
		/* hucUKernelHdrInfoRegOffset */
		whitelist_reg_ext(w, _MMIO(0x2014 + engine->mmio_base),
				  RING_FORCE_TO_NONPRIV_ACCESS_RD);
		/* hucStatus2RegOffset */
		whitelist_reg_ext(w, _MMIO(0x23B0 + engine->mmio_base),
				  RING_FORCE_TO_NONPRIV_ACCESS_RD);
		break;

	default:
		break;
	}
}

static void tgl_whitelist_build(struct intel_engine_cs *engine)
{
	struct i915_wa_list *w = &engine->whitelist;

	switch (engine->class) {
	case RENDER_CLASS:
		/*
		 * WaAllowPMDepthAndInvocationCountAccessFromUMD:tgl
		 * Wa_1408556865:tgl
		 *
		 * This covers 4 registers which are next to one another :
		 *   - PS_INVOCATION_COUNT
		 *   - PS_INVOCATION_COUNT_UDW
		 *   - PS_DEPTH_COUNT
		 *   - PS_DEPTH_COUNT_UDW
		 */
		whitelist_reg_ext(w, PS_INVOCATION_COUNT,
				  RING_FORCE_TO_NONPRIV_ACCESS_RD |
				  RING_FORCE_TO_NONPRIV_RANGE_4);

		/* Wa_1808121037:tgl */
		whitelist_reg(w, GEN7_COMMON_SLICE_CHICKEN1);

		/* Wa_1806527549:tgl */
		whitelist_reg(w, HIZ_CHICKEN);
		break;
	default:
		break;
	}
}

void intel_engine_init_whitelist(struct intel_engine_cs *engine)
{
	struct drm_i915_private *i915 = engine->i915;
	struct i915_wa_list *w = &engine->whitelist;

	wa_init_start(w, "whitelist", engine->name);

	if (IS_GEN(i915, 12))
		tgl_whitelist_build(engine);
	else if (IS_GEN(i915, 11))
		icl_whitelist_build(engine);
	else if (IS_CANNONLAKE(i915))
		cnl_whitelist_build(engine);
	else if (IS_COFFEELAKE(i915))
		cfl_whitelist_build(engine);
	else if (IS_GEMINILAKE(i915))
		glk_whitelist_build(engine);
	else if (IS_KABYLAKE(i915))
		kbl_whitelist_build(engine);
	else if (IS_BROXTON(i915))
		bxt_whitelist_build(engine);
	else if (IS_SKYLAKE(i915))
		skl_whitelist_build(engine);
	else if (INTEL_GEN(i915) <= 8)
		return;
	else
		MISSING_CASE(INTEL_GEN(i915));

	wa_init_finish(w);
}

void intel_engine_apply_whitelist(struct intel_engine_cs *engine)
{
	const struct i915_wa_list *wal = &engine->whitelist;
	struct intel_uncore *uncore = engine->uncore;
	const u32 base = engine->mmio_base;
	struct i915_wa *wa;
	unsigned int i;

	if (!wal->count)
		return;

	for (i = 0, wa = wal->list; i < wal->count; i++, wa++)
		intel_uncore_write(uncore,
				   RING_FORCE_TO_NONPRIV(base, i),
				   i915_mmio_reg_offset(wa->reg));

	/* And clear the rest just in case of garbage */
	for (; i < RING_MAX_NONPRIV_SLOTS; i++)
		intel_uncore_write(uncore,
				   RING_FORCE_TO_NONPRIV(base, i),
				   i915_mmio_reg_offset(RING_NOPID(base)));
}

static void
rcs_engine_wa_init(struct intel_engine_cs *engine, struct i915_wa_list *wal)
{
	struct drm_i915_private *i915 = engine->i915;

	if (IS_TGL_REVID(i915, TGL_REVID_A0, TGL_REVID_A0)) {
		/*
		 * Wa_1607138336:tgl
		 * Wa_1607063988:tgl
		 */
		wa_write_or(wal,
			    GEN9_CTX_PREEMPT_REG,
			    GEN12_DISABLE_POSH_BUSY_FF_DOP_CG);

		/*
		 * Wa_1607030317:tgl
		 * Wa_1607186500:tgl
		 * Wa_1607297627:tgl there is 3 entries for this WA on BSpec, 2
		 * of then says it is fixed on B0 the other one says it is
		 * permanent
		 */
		wa_masked_en(wal,
			     GEN6_RC_SLEEP_PSMI_CONTROL,
			     GEN12_WAIT_FOR_EVENT_POWER_DOWN_DISABLE |
			     GEN8_RC_SEMA_IDLE_MSG_DISABLE);

		/*
		 * Wa_1606679103:tgl
		 * (see also Wa_1606682166:icl)
		 */
		wa_write_or(wal,
			    GEN7_SARCHKMD,
			    GEN7_DISABLE_SAMPLER_PREFETCH);
<<<<<<< HEAD
=======

		/* Wa_1407928979:tgl */
		wa_write_or(wal,
			    GEN7_FF_THREAD_MODE,
			    GEN12_FF_TESSELATION_DOP_GATE_DISABLE);

		/*
		 * Wa_1409085225:tgl
		 * Wa_14010229206:tgl
		 */
		wa_masked_en(wal, GEN9_ROW_CHICKEN4, GEN12_DISABLE_TDL_PUSH);

		/* Wa_1408615072:tgl */
		wa_write_or(wal, UNSLICE_UNIT_LEVEL_CLKGATE2,
			    VSUNIT_CLKGATE_DIS_TGL);
	}

	if (IS_TIGERLAKE(i915)) {
		/* Wa_1606931601:tgl */
		wa_masked_en(wal, GEN7_ROW_CHICKEN2, GEN12_DISABLE_EARLY_READ);

		/* Wa_1409804808:tgl */
		wa_masked_en(wal, GEN7_ROW_CHICKEN2,
			     GEN12_PUSH_CONST_DEREF_HOLD_DIS);

		/* Wa_1606700617:tgl */
		wa_masked_en(wal,
			     GEN9_CS_DEBUG_MODE1,
			     FF_DOP_CLOCK_GATE_DISABLE);
>>>>>>> 04d5ce62
	}

	if (IS_GEN(i915, 11)) {
		/* This is not an Wa. Enable for better image quality */
		wa_masked_en(wal,
			     _3D_CHICKEN3,
			     _3D_CHICKEN3_AA_LINE_QUALITY_FIX_ENABLE);

		/* WaPipelineFlushCoherentLines:icl */
		wa_write_or(wal,
			    GEN8_L3SQCREG4,
			    GEN8_LQSC_FLUSH_COHERENT_LINES);

		/*
		 * Wa_1405543622:icl
		 * Formerly known as WaGAPZPriorityScheme
		 */
		wa_write_or(wal,
			    GEN8_GARBCNTL,
			    GEN11_ARBITRATION_PRIO_ORDER_MASK);

		/*
		 * Wa_1604223664:icl
		 * Formerly known as WaL3BankAddressHashing
		 */
		wa_write_masked_or(wal,
				   GEN8_GARBCNTL,
				   GEN11_HASH_CTRL_EXCL_MASK,
				   GEN11_HASH_CTRL_EXCL_BIT0);
		wa_write_masked_or(wal,
				   GEN11_GLBLINVL,
				   GEN11_BANK_HASH_ADDR_EXCL_MASK,
				   GEN11_BANK_HASH_ADDR_EXCL_BIT0);

		/*
		 * Wa_1405733216:icl
		 * Formerly known as WaDisableCleanEvicts
		 */
		wa_write_or(wal,
			    GEN8_L3SQCREG4,
			    GEN11_LQSC_CLEAN_EVICT_DISABLE);

		/* WaForwardProgressSoftReset:icl */
		wa_write_or(wal,
			    GEN10_SCRATCH_LNCF2,
			    PMFLUSHDONE_LNICRSDROP |
			    PMFLUSH_GAPL3UNBLOCK |
			    PMFLUSHDONE_LNEBLK);

		/* Wa_1406609255:icl (pre-prod) */
		if (IS_ICL_REVID(i915, ICL_REVID_A0, ICL_REVID_B0))
			wa_write_or(wal,
				    GEN7_SARCHKMD,
				    GEN7_DISABLE_DEMAND_PREFETCH);

		/* Wa_1606682166:icl */
		wa_write_or(wal,
			    GEN7_SARCHKMD,
			    GEN7_DISABLE_SAMPLER_PREFETCH);

		/* Wa_1409178092:icl */
		wa_write_masked_or(wal,
				   GEN11_SCRATCH2,
				   GEN11_COHERENT_PARTIAL_WRITE_MERGE_ENABLE,
				   0);

		/* WaEnable32PlaneMode:icl */
		wa_masked_en(wal, GEN9_CSFE_CHICKEN1_RCS,
			     GEN11_ENABLE_32_PLANE_MODE);

		/*
		 * Wa_1408615072:icl,ehl  (vsunit)
		 * Wa_1407596294:icl,ehl  (hsunit)
		 */
		wa_write_or(wal, UNSLICE_UNIT_LEVEL_CLKGATE,
			    VSUNIT_CLKGATE_DIS | HSUNIT_CLKGATE_DIS);

		/* Wa_1407352427:icl,ehl */
		wa_write_or(wal, UNSLICE_UNIT_LEVEL_CLKGATE2,
			    PSDUNIT_CLKGATE_DIS);

		/* Wa_1406680159:icl,ehl */
		wa_write_or(wal,
			    SUBSLICE_UNIT_LEVEL_CLKGATE,
			    GWUNIT_CLKGATE_DIS);

		/*
		 * Wa_1408767742:icl[a2..forever],ehl[all]
		 * Wa_1605460711:icl[a0..c0]
		 */
		wa_write_or(wal,
			    GEN7_FF_THREAD_MODE,
			    GEN12_FF_TESSELATION_DOP_GATE_DISABLE);
	}

	if (IS_GEN_RANGE(i915, 9, 12)) {
		/* FtrPerCtxtPreemptionGranularityControl:skl,bxt,kbl,cfl,cnl,icl,tgl */
		wa_masked_en(wal,
			     GEN7_FF_SLICE_CS_CHICKEN1,
			     GEN9_FFSC_PERCTX_PREEMPT_CTRL);
	}

	if (IS_SKYLAKE(i915) || IS_KABYLAKE(i915) || IS_COFFEELAKE(i915)) {
		/* WaEnableGapsTsvCreditFix:skl,kbl,cfl */
		wa_write_or(wal,
			    GEN8_GARBCNTL,
			    GEN9_GAPS_TSV_CREDIT_DISABLE);
	}

	if (IS_BROXTON(i915)) {
		/* WaDisablePooledEuLoadBalancingFix:bxt */
		wa_masked_en(wal,
			     FF_SLICE_CS_CHICKEN2,
			     GEN9_POOLED_EU_LOAD_BALANCING_FIX_DISABLE);
	}

	if (IS_GEN(i915, 9)) {
		/* WaContextSwitchWithConcurrentTLBInvalidate:skl,bxt,kbl,glk,cfl */
		wa_masked_en(wal,
			     GEN9_CSFE_CHICKEN1_RCS,
			     GEN9_PREEMPT_GPGPU_SYNC_SWITCH_DISABLE);

		/* WaEnableLbsSlaRetryTimerDecrement:skl,bxt,kbl,glk,cfl */
		wa_write_or(wal,
			    BDW_SCRATCH1,
			    GEN9_LBS_SLA_RETRY_TIMER_DECREMENT_ENABLE);

		/* WaProgramL3SqcReg1DefaultForPerf:bxt,glk */
		if (IS_GEN9_LP(i915))
			wa_write_masked_or(wal,
					   GEN8_L3SQCREG1,
					   L3_PRIO_CREDITS_MASK,
					   L3_GENERAL_PRIO_CREDITS(62) |
					   L3_HIGH_PRIO_CREDITS(2));

		/* WaOCLCoherentLineFlush:skl,bxt,kbl,cfl */
		wa_write_or(wal,
			    GEN8_L3SQCREG4,
			    GEN8_LQSC_FLUSH_COHERENT_LINES);
	}

	if (IS_GEN(i915, 7))
		/* WaBCSVCSTlbInvalidationMode:ivb,vlv,hsw */
		wa_masked_en(wal,
			     GFX_MODE_GEN7,
			     GFX_TLB_INVALIDATE_EXPLICIT | GFX_REPLAY_MODE);

	if (IS_GEN_RANGE(i915, 6, 7))
		/*
		 * We need to disable the AsyncFlip performance optimisations in
		 * order to use MI_WAIT_FOR_EVENT within the CS. It should
		 * already be programmed to '1' on all products.
		 *
		 * WaDisableAsyncFlipPerfMode:snb,ivb,hsw,vlv
		 */
		wa_masked_en(wal,
			     MI_MODE,
			     ASYNC_FLIP_PERF_DISABLE);

	if (IS_GEN(i915, 6)) {
		/*
		 * Required for the hardware to program scanline values for
		 * waiting
		 * WaEnableFlushTlbInvalidationMode:snb
		 */
		wa_masked_en(wal,
			     GFX_MODE,
			     GFX_TLB_INVALIDATE_EXPLICIT);

		/*
		 * From the Sandybridge PRM, volume 1 part 3, page 24:
		 * "If this bit is set, STCunit will have LRA as replacement
		 *  policy. [...] This bit must be reset. LRA replacement
		 *  policy is not supported."
		 */
		wa_masked_dis(wal,
			      CACHE_MODE_0,
			      CM0_STC_EVICT_DISABLE_LRA_SNB);
	}

	if (IS_GEN_RANGE(i915, 4, 6))
		/* WaTimedSingleVertexDispatch:cl,bw,ctg,elk,ilk,snb */
		wa_add(wal, MI_MODE,
		       0, _MASKED_BIT_ENABLE(VS_TIMER_DISPATCH),
		       /* XXX bit doesn't stick on Broadwater */
		       IS_I965G(i915) ? 0 : VS_TIMER_DISPATCH);
}

static void
xcs_engine_wa_init(struct intel_engine_cs *engine, struct i915_wa_list *wal)
{
	struct drm_i915_private *i915 = engine->i915;

	/* WaKBLVECSSemaphoreWaitPoll:kbl */
	if (IS_KBL_REVID(i915, KBL_REVID_A0, KBL_REVID_E0)) {
		wa_write(wal,
			 RING_SEMA_WAIT_POLL(engine->mmio_base),
			 1);
	}
}

static void
engine_init_workarounds(struct intel_engine_cs *engine, struct i915_wa_list *wal)
{
	if (I915_SELFTEST_ONLY(INTEL_GEN(engine->i915) < 4))
		return;

	if (engine->class == RENDER_CLASS)
		rcs_engine_wa_init(engine, wal);
	else
		xcs_engine_wa_init(engine, wal);
}

void intel_engine_init_workarounds(struct intel_engine_cs *engine)
{
	struct i915_wa_list *wal = &engine->wa_list;

	if (INTEL_GEN(engine->i915) < 4)
		return;

	wa_init_start(wal, "engine", engine->name);
	engine_init_workarounds(engine, wal);
	wa_init_finish(wal);
}

void intel_engine_apply_workarounds(struct intel_engine_cs *engine)
{
	wa_list_apply(engine->uncore, &engine->wa_list);
}

static struct i915_vma *
create_scratch(struct i915_address_space *vm, int count)
{
	struct drm_i915_gem_object *obj;
	struct i915_vma *vma;
	unsigned int size;
	int err;

	size = round_up(count * sizeof(u32), PAGE_SIZE);
	obj = i915_gem_object_create_internal(vm->i915, size);
	if (IS_ERR(obj))
		return ERR_CAST(obj);

	i915_gem_object_set_cache_coherency(obj, I915_CACHE_LLC);

	vma = i915_vma_instance(obj, vm, NULL);
	if (IS_ERR(vma)) {
		err = PTR_ERR(vma);
		goto err_obj;
	}

	err = i915_vma_pin(vma, 0, 0,
			   i915_vma_is_ggtt(vma) ? PIN_GLOBAL : PIN_USER);
	if (err)
		goto err_obj;

	return vma;

err_obj:
	i915_gem_object_put(obj);
	return ERR_PTR(err);
}

static const struct {
	u32 start;
	u32 end;
} mcr_ranges_gen8[] = {
	{ .start = 0x5500, .end = 0x55ff },
	{ .start = 0x7000, .end = 0x7fff },
	{ .start = 0x9400, .end = 0x97ff },
	{ .start = 0xb000, .end = 0xb3ff },
	{ .start = 0xe000, .end = 0xe7ff },
	{},
};

static bool mcr_range(struct drm_i915_private *i915, u32 offset)
{
	int i;

	if (INTEL_GEN(i915) < 8)
		return false;

	/*
	 * Registers in these ranges are affected by the MCR selector
	 * which only controls CPU initiated MMIO. Routing does not
	 * work for CS access so we cannot verify them on this path.
	 */
	for (i = 0; mcr_ranges_gen8[i].start; i++)
		if (offset >= mcr_ranges_gen8[i].start &&
		    offset <= mcr_ranges_gen8[i].end)
			return true;

	return false;
}

static int
wa_list_srm(struct i915_request *rq,
	    const struct i915_wa_list *wal,
	    struct i915_vma *vma)
{
	struct drm_i915_private *i915 = rq->i915;
	unsigned int i, count = 0;
	const struct i915_wa *wa;
	u32 srm, *cs;

	srm = MI_STORE_REGISTER_MEM | MI_SRM_LRM_GLOBAL_GTT;
	if (INTEL_GEN(i915) >= 8)
		srm++;

	for (i = 0, wa = wal->list; i < wal->count; i++, wa++) {
		if (!mcr_range(i915, i915_mmio_reg_offset(wa->reg)))
			count++;
	}

	cs = intel_ring_begin(rq, 4 * count);
	if (IS_ERR(cs))
		return PTR_ERR(cs);

	for (i = 0, wa = wal->list; i < wal->count; i++, wa++) {
		u32 offset = i915_mmio_reg_offset(wa->reg);

		if (mcr_range(i915, offset))
			continue;

		*cs++ = srm;
		*cs++ = offset;
		*cs++ = i915_ggtt_offset(vma) + sizeof(u32) * i;
		*cs++ = 0;
	}
	intel_ring_advance(rq, cs);

	return 0;
}

static int engine_wa_list_verify(struct intel_context *ce,
				 const struct i915_wa_list * const wal,
				 const char *from)
{
	const struct i915_wa *wa;
	struct i915_request *rq;
	struct i915_vma *vma;
	unsigned int i;
	u32 *results;
	int err;

	if (!wal->count)
		return 0;

	vma = create_scratch(&ce->engine->gt->ggtt->vm, wal->count);
	if (IS_ERR(vma))
		return PTR_ERR(vma);

	intel_engine_pm_get(ce->engine);
	rq = intel_context_create_request(ce);
	intel_engine_pm_put(ce->engine);
	if (IS_ERR(rq)) {
		err = PTR_ERR(rq);
		goto err_vma;
	}

	i915_vma_lock(vma);
	err = i915_request_await_object(rq, vma->obj, true);
	if (err == 0)
		err = i915_vma_move_to_active(vma, rq, EXEC_OBJECT_WRITE);
	i915_vma_unlock(vma);
	if (err) {
		i915_request_add(rq);
		goto err_vma;
	}

	err = wa_list_srm(rq, wal, vma);
	if (err)
		goto err_vma;

	i915_request_get(rq);
	i915_request_add(rq);
	if (i915_request_wait(rq, 0, HZ / 5) < 0) {
		err = -ETIME;
		goto err_rq;
	}

	results = i915_gem_object_pin_map(vma->obj, I915_MAP_WB);
	if (IS_ERR(results)) {
		err = PTR_ERR(results);
		goto err_rq;
	}

	err = 0;
	for (i = 0, wa = wal->list; i < wal->count; i++, wa++) {
		if (mcr_range(rq->i915, i915_mmio_reg_offset(wa->reg)))
			continue;

		if (!wa_verify(wa, results[i], wal->name, from))
			err = -ENXIO;
	}

	i915_gem_object_unpin_map(vma->obj);

err_rq:
	i915_request_put(rq);
err_vma:
	i915_vma_unpin(vma);
	i915_vma_put(vma);
	return err;
}

int intel_engine_verify_workarounds(struct intel_engine_cs *engine,
				    const char *from)
{
	return engine_wa_list_verify(engine->kernel_context,
				     &engine->wa_list,
				     from);
}

#if IS_ENABLED(CONFIG_DRM_I915_SELFTEST)
#include "selftest_workarounds.c"
#endif<|MERGE_RESOLUTION|>--- conflicted
+++ resolved
@@ -147,15 +147,6 @@
 	}
 }
 
-<<<<<<< HEAD
-static void wa_add(struct i915_wa_list *wal, i915_reg_t reg, u32 mask,
-		   u32 val, u32 read_mask)
-{
-	struct i915_wa wa = {
-		.reg  = reg,
-		.mask = mask,
-		.val  = val,
-=======
 static void wa_add(struct i915_wa_list *wal, i915_reg_t reg,
 		   u32 clear, u32 set, u32 read_mask)
 {
@@ -163,7 +154,6 @@
 		.reg  = reg,
 		.clr  = clear,
 		.set  = set,
->>>>>>> 04d5ce62
 		.read = read_mask,
 	};
 
@@ -171,16 +161,6 @@
 }
 
 static void
-<<<<<<< HEAD
-wa_write_masked_or(struct i915_wa_list *wal, i915_reg_t reg, u32 mask,
-		   u32 val)
-{
-	wa_add(wal, reg, mask, val, mask);
-}
-
-static void
-wa_masked_en(struct i915_wa_list *wal, i915_reg_t reg, u32 val)
-=======
 wa_write_masked_or(struct i915_wa_list *wal, i915_reg_t reg, u32 clear, u32 set)
 {
 	wa_add(wal, reg, clear, set, clear);
@@ -188,7 +168,6 @@
 
 static void
 wa_write(struct i915_wa_list *wal, i915_reg_t reg, u32 set)
->>>>>>> 04d5ce62
 {
 	wa_write_masked_or(wal, reg, ~0, set);
 }
@@ -631,14 +610,11 @@
 	 */
 	wa_add(wal, FF_MODE2, FF_MODE2_TDS_TIMER_MASK,
 	       FF_MODE2_TDS_TIMER_128, 0);
-<<<<<<< HEAD
-=======
 
 	/* WaDisableGPGPUMidThreadPreemption:tgl */
 	WA_SET_FIELD_MASKED(GEN8_CS_CHICKEN1,
 			    GEN9_PREEMPT_GPGPU_LEVEL_MASK,
 			    GEN9_PREEMPT_GPGPU_THREAD_GROUP_LEVEL);
->>>>>>> 04d5ce62
 }
 
 static void
@@ -1397,8 +1373,6 @@
 		wa_write_or(wal,
 			    GEN7_SARCHKMD,
 			    GEN7_DISABLE_SAMPLER_PREFETCH);
-<<<<<<< HEAD
-=======
 
 		/* Wa_1407928979:tgl */
 		wa_write_or(wal,
@@ -1428,7 +1402,6 @@
 		wa_masked_en(wal,
 			     GEN9_CS_DEBUG_MODE1,
 			     FF_DOP_CLOCK_GATE_DISABLE);
->>>>>>> 04d5ce62
 	}
 
 	if (IS_GEN(i915, 11)) {
