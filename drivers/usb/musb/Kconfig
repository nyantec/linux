# SPDX-License-Identifier: GPL-2.0
#
# USB Dual Role (OTG-ready) Controller Drivers
# for silicon based on Mentor Graphics INVENTRA designs
#

# (M)HDRC = (Multipoint) Highspeed Dual-Role Controller
config USB_MUSB_HDRC
	tristate 'Inventra Highspeed Dual Role Controller'
	depends on (USB || USB_GADGET)
	depends on HAS_IOMEM
	help
	  Say Y here if your system has a dual role high speed USB
	  controller based on the Mentor Graphics silicon IP.  Then
	  configure options to match your silicon and the board
	  it's being used with, including the USB peripheral role,
	  or the USB host role, or both.

	  Texas Instruments families using this IP include DaVinci
	  (35x, 644x ...), OMAP 243x, OMAP 3, and TUSB 6010.

	  Allwinner SoCs using this IP include A10, A13, A20, ...

	  If you do not know what this is, please say N.

	  To compile this driver as a module, choose M here; the
	  module will be called "musb-hdrc".

if USB_MUSB_HDRC

choice
	bool "MUSB Mode Selection"
	default USB_MUSB_DUAL_ROLE if (USB && USB_GADGET)
	default USB_MUSB_HOST if (USB && !USB_GADGET)
	default USB_MUSB_GADGET if (!USB && USB_GADGET)

config USB_MUSB_HOST
	bool "Host only mode"
	depends on USB=y || USB=USB_MUSB_HDRC
	help
	  Select this when you want to use MUSB in host mode only,
	  thereby the gadget feature will be regressed.

config USB_MUSB_GADGET
	bool "Gadget only mode"
	depends on USB_GADGET=y || USB_GADGET=USB_MUSB_HDRC
	depends on HAS_DMA
	help
	  Select this when you want to use MUSB in gadget mode only,
	  thereby the host feature will be regressed.

config USB_MUSB_DUAL_ROLE
	bool "Dual Role mode"
	depends on ((USB=y || USB=USB_MUSB_HDRC) && (USB_GADGET=y || USB_GADGET=USB_MUSB_HDRC))
	depends on HAS_DMA
	help
	  This is the default mode of working of MUSB controller where
	  both host and gadget features are enabled.

endchoice

comment "Platform Glue Layer"

config USB_MUSB_SUNXI
	tristate "Allwinner (sunxi)"
	depends on ARCH_SUNXI
	depends on NOP_USB_XCEIV
	depends on PHY_SUN4I_USB
	depends on EXTCON
	select GENERIC_PHY
	select SUNXI_SRAM

config USB_MUSB_DAVINCI
	tristate "DaVinci"
	depends on ARCH_DAVINCI_DMx
	depends on NOP_USB_XCEIV
	depends on BROKEN

config USB_MUSB_DA8XX
	tristate "DA8xx/OMAP-L1x"
	depends on ARCH_DAVINCI_DA8XX
	depends on NOP_USB_XCEIV
	select PHY_DA8XX_USB

config USB_MUSB_TUSB6010
	tristate "TUSB6010"
	depends on HAS_IOMEM
	depends on ARCH_OMAP2PLUS || COMPILE_TEST
	depends on NOP_USB_XCEIV = USB_MUSB_HDRC # both built-in or both modules

config USB_MUSB_OMAP2PLUS
	tristate "OMAP2430 and onwards"
	depends on ARCH_OMAP2PLUS && USB
	depends on OMAP_CONTROL_PHY || !OMAP_CONTROL_PHY
	select GENERIC_PHY

config USB_MUSB_AM35X
	tristate "AM35x"
	depends on ARCH_OMAP
	depends on NOP_USB_XCEIV

config USB_MUSB_DSPS
	tristate "TI DSPS platforms"
	depends on ARCH_OMAP2PLUS || COMPILE_TEST
	depends on OF_IRQ

config USB_MUSB_UX500
	tristate "Ux500 platforms"
	depends on ARCH_U8500 || COMPILE_TEST

config USB_MUSB_JZ4740
	tristate "JZ4740"
<<<<<<< HEAD
=======
	depends on OF
>>>>>>> 04d5ce62
	depends on MIPS || COMPILE_TEST
	depends on USB_MUSB_GADGET
	depends on USB=n || USB_OTG_BLACKLIST_HUB
	select USB_ROLE_SWITCH

config USB_MUSB_MEDIATEK
	tristate "MediaTek platforms"
	depends on ARCH_MEDIATEK || COMPILE_TEST
	depends on NOP_USB_XCEIV
	depends on GENERIC_PHY
	select USB_ROLE_SWITCH

comment "MUSB DMA mode"

config MUSB_PIO_ONLY
	bool 'Disable DMA (always use PIO)'
	help
	  All data is copied between memory and FIFO by the CPU.
	  DMA controllers are ignored.

	  Do not choose this unless DMA support for your SOC or board
	  is unavailable (or unstable).  When DMA is enabled at compile time,
	  you can still disable it at run time using the "use_dma=n" module
	  parameter.

if !MUSB_PIO_ONLY

config USB_UX500_DMA
	bool 'ST Ericsson Ux500'
	depends on USB_MUSB_UX500
	help
	  Enable DMA transfers on UX500 platforms.

config USB_INVENTRA_DMA
	bool 'Inventra'
<<<<<<< HEAD
	depends on USB_MUSB_OMAP2PLUS || USB_MUSB_MEDIATEK
=======
	depends on USB_MUSB_OMAP2PLUS || USB_MUSB_MEDIATEK || USB_MUSB_JZ4740
>>>>>>> 04d5ce62
	help
	  Enable DMA transfers using Mentor's engine.

config USB_TI_CPPI_DMA
	bool 'TI CPPI (Davinci)'
	depends on USB_MUSB_DAVINCI
	help
	  Enable DMA transfers when TI CPPI DMA is available.

config USB_TI_CPPI41_DMA
	bool 'TI CPPI 4.1'
	depends on (ARCH_OMAP || ARCH_DAVINCI_DA8XX) && DMADEVICES
	select TI_CPPI41

config USB_TUSB_OMAP_DMA
	bool 'TUSB 6010'
	depends on USB_MUSB_TUSB6010 = USB_MUSB_HDRC # both built-in or both modules
	depends on ARCH_OMAP
	help
	  Enable DMA transfers on TUSB 6010 when OMAP DMA is available.

endif # !MUSB_PIO_ONLY

endif # USB_MUSB_HDRC<|MERGE_RESOLUTION|>--- conflicted
+++ resolved
@@ -110,10 +110,7 @@
 
 config USB_MUSB_JZ4740
 	tristate "JZ4740"
-<<<<<<< HEAD
-=======
 	depends on OF
->>>>>>> 04d5ce62
 	depends on MIPS || COMPILE_TEST
 	depends on USB_MUSB_GADGET
 	depends on USB=n || USB_OTG_BLACKLIST_HUB
@@ -149,11 +146,7 @@
 
 config USB_INVENTRA_DMA
 	bool 'Inventra'
-<<<<<<< HEAD
-	depends on USB_MUSB_OMAP2PLUS || USB_MUSB_MEDIATEK
-=======
 	depends on USB_MUSB_OMAP2PLUS || USB_MUSB_MEDIATEK || USB_MUSB_JZ4740
->>>>>>> 04d5ce62
 	help
 	  Enable DMA transfers using Mentor's engine.
 
