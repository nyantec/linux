// SPDX-License-Identifier: GPL-2.0
/* Copyright (C) 2012-2019 ARM Limited (or its affiliates). */

#include <crypto/internal/aead.h>
#include <crypto/authenc.h>
#include <crypto/scatterwalk.h>
#include <linux/dmapool.h>
#include <linux/dma-mapping.h>

#include "cc_buffer_mgr.h"
#include "cc_lli_defs.h"
#include "cc_cipher.h"
#include "cc_hash.h"
#include "cc_aead.h"

enum dma_buffer_type {
	DMA_NULL_TYPE = -1,
	DMA_SGL_TYPE = 1,
	DMA_BUFF_TYPE = 2,
};

struct buff_mgr_handle {
	struct dma_pool *mlli_buffs_pool;
};

union buffer_array_entry {
	struct scatterlist *sgl;
	dma_addr_t buffer_dma;
};

struct buffer_array {
	unsigned int num_of_buffers;
	union buffer_array_entry entry[MAX_NUM_OF_BUFFERS_IN_MLLI];
	unsigned int offset[MAX_NUM_OF_BUFFERS_IN_MLLI];
	int nents[MAX_NUM_OF_BUFFERS_IN_MLLI];
	int total_data_len[MAX_NUM_OF_BUFFERS_IN_MLLI];
	enum dma_buffer_type type[MAX_NUM_OF_BUFFERS_IN_MLLI];
	bool is_last[MAX_NUM_OF_BUFFERS_IN_MLLI];
	u32 *mlli_nents[MAX_NUM_OF_BUFFERS_IN_MLLI];
};

static inline char *cc_dma_buf_type(enum cc_req_dma_buf_type type)
{
	switch (type) {
	case CC_DMA_BUF_NULL:
		return "BUF_NULL";
	case CC_DMA_BUF_DLLI:
		return "BUF_DLLI";
	case CC_DMA_BUF_MLLI:
		return "BUF_MLLI";
	default:
		return "BUF_INVALID";
	}
}

/**
 * cc_copy_mac() - Copy MAC to temporary location
 *
 * @dev: device object
 * @req: aead request object
 * @dir: [IN] copy from/to sgl
 */
static void cc_copy_mac(struct device *dev, struct aead_request *req,
			enum cc_sg_cpy_direct dir)
{
	struct aead_req_ctx *areq_ctx = aead_request_ctx(req);
	struct crypto_aead *tfm = crypto_aead_reqtfm(req);
	u32 skip = areq_ctx->assoclen + req->cryptlen;

	if (areq_ctx->is_gcm4543)
		skip += crypto_aead_ivsize(tfm);

	cc_copy_sg_portion(dev, areq_ctx->backup_mac, req->src,
			   (skip - areq_ctx->req_authsize), skip, dir);
}

/**
 * cc_get_sgl_nents() - Get scatterlist number of entries.
 *
 * @sg_list: SG list
 * @nbytes: [IN] Total SGL data bytes.
 * @lbytes: [OUT] Returns the amount of bytes at the last entry
 */
static unsigned int cc_get_sgl_nents(struct device *dev,
				     struct scatterlist *sg_list,
				     unsigned int nbytes, u32 *lbytes)
{
	unsigned int nents = 0;

	while (nbytes && sg_list) {
		nents++;
		/* get the number of bytes in the last entry */
		*lbytes = nbytes;
		nbytes -= (sg_list->length > nbytes) ?
				nbytes : sg_list->length;
		sg_list = sg_next(sg_list);
	}
	dev_dbg(dev, "nents %d last bytes %d\n", nents, *lbytes);
	return nents;
}

/**
 * cc_zero_sgl() - Zero scatter scatter list data.
 *
 * @sgl:
 */
void cc_zero_sgl(struct scatterlist *sgl, u32 data_len)
{
	struct scatterlist *current_sg = sgl;
	int sg_index = 0;

	while (sg_index <= data_len) {
		if (!current_sg) {
			/* reached the end of the sgl --> just return back */
			return;
		}
		memset(sg_virt(current_sg), 0, current_sg->length);
		sg_index += current_sg->length;
		current_sg = sg_next(current_sg);
	}
}

/**
 * cc_copy_sg_portion() - Copy scatter list data,
 * from to_skip to end, to dest and vice versa
 *
 * @dest:
 * @sg:
 * @to_skip:
 * @end:
 * @direct:
 */
void cc_copy_sg_portion(struct device *dev, u8 *dest, struct scatterlist *sg,
			u32 to_skip, u32 end, enum cc_sg_cpy_direct direct)
{
	u32 nents;

	nents = sg_nents_for_len(sg, end);
	sg_copy_buffer(sg, nents, (void *)dest, (end - to_skip + 1), to_skip,
		       (direct == CC_SG_TO_BUF));
}

static int cc_render_buff_to_mlli(struct device *dev, dma_addr_t buff_dma,
				  u32 buff_size, u32 *curr_nents,
				  u32 **mlli_entry_pp)
{
	u32 *mlli_entry_p = *mlli_entry_pp;
	u32 new_nents;

	/* Verify there is no memory overflow*/
	new_nents = (*curr_nents + buff_size / CC_MAX_MLLI_ENTRY_SIZE + 1);
	if (new_nents > MAX_NUM_OF_TOTAL_MLLI_ENTRIES) {
		dev_err(dev, "Too many mlli entries. current %d max %d\n",
			new_nents, MAX_NUM_OF_TOTAL_MLLI_ENTRIES);
		return -ENOMEM;
	}

	/*handle buffer longer than 64 kbytes */
	while (buff_size > CC_MAX_MLLI_ENTRY_SIZE) {
		cc_lli_set_addr(mlli_entry_p, buff_dma);
		cc_lli_set_size(mlli_entry_p, CC_MAX_MLLI_ENTRY_SIZE);
		dev_dbg(dev, "entry[%d]: single_buff=0x%08X size=%08X\n",
			*curr_nents, mlli_entry_p[LLI_WORD0_OFFSET],
			mlli_entry_p[LLI_WORD1_OFFSET]);
		buff_dma += CC_MAX_MLLI_ENTRY_SIZE;
		buff_size -= CC_MAX_MLLI_ENTRY_SIZE;
		mlli_entry_p = mlli_entry_p + 2;
		(*curr_nents)++;
	}
	/*Last entry */
	cc_lli_set_addr(mlli_entry_p, buff_dma);
	cc_lli_set_size(mlli_entry_p, buff_size);
	dev_dbg(dev, "entry[%d]: single_buff=0x%08X size=%08X\n",
		*curr_nents, mlli_entry_p[LLI_WORD0_OFFSET],
		mlli_entry_p[LLI_WORD1_OFFSET]);
	mlli_entry_p = mlli_entry_p + 2;
	*mlli_entry_pp = mlli_entry_p;
	(*curr_nents)++;
	return 0;
}

static int cc_render_sg_to_mlli(struct device *dev, struct scatterlist *sgl,
				u32 sgl_data_len, u32 sgl_offset,
				u32 *curr_nents, u32 **mlli_entry_pp)
{
	struct scatterlist *curr_sgl = sgl;
	u32 *mlli_entry_p = *mlli_entry_pp;
	s32 rc = 0;

	for ( ; (curr_sgl && sgl_data_len);
	      curr_sgl = sg_next(curr_sgl)) {
		u32 entry_data_len =
			(sgl_data_len > sg_dma_len(curr_sgl) - sgl_offset) ?
				sg_dma_len(curr_sgl) - sgl_offset :
				sgl_data_len;
		sgl_data_len -= entry_data_len;
		rc = cc_render_buff_to_mlli(dev, sg_dma_address(curr_sgl) +
					    sgl_offset, entry_data_len,
					    curr_nents, &mlli_entry_p);
		if (rc)
			return rc;

		sgl_offset = 0;
	}
	*mlli_entry_pp = mlli_entry_p;
	return 0;
}

static int cc_generate_mlli(struct device *dev, struct buffer_array *sg_data,
			    struct mlli_params *mlli_params, gfp_t flags)
{
	u32 *mlli_p;
	u32 total_nents = 0, prev_total_nents = 0;
	int rc = 0, i;

	dev_dbg(dev, "NUM of SG's = %d\n", sg_data->num_of_buffers);

	/* Allocate memory from the pointed pool */
	mlli_params->mlli_virt_addr =
		dma_pool_alloc(mlli_params->curr_pool, flags,
			       &mlli_params->mlli_dma_addr);
	if (!mlli_params->mlli_virt_addr) {
		dev_err(dev, "dma_pool_alloc() failed\n");
		rc = -ENOMEM;
		goto build_mlli_exit;
	}
	/* Point to start of MLLI */
	mlli_p = (u32 *)mlli_params->mlli_virt_addr;
	/* go over all SG's and link it to one MLLI table */
	for (i = 0; i < sg_data->num_of_buffers; i++) {
		union buffer_array_entry *entry = &sg_data->entry[i];
		u32 tot_len = sg_data->total_data_len[i];
		u32 offset = sg_data->offset[i];

		if (sg_data->type[i] == DMA_SGL_TYPE)
			rc = cc_render_sg_to_mlli(dev, entry->sgl, tot_len,
						  offset, &total_nents,
						  &mlli_p);
		else /*DMA_BUFF_TYPE*/
			rc = cc_render_buff_to_mlli(dev, entry->buffer_dma,
						    tot_len, &total_nents,
						    &mlli_p);
		if (rc)
			return rc;

		/* set last bit in the current table */
		if (sg_data->mlli_nents[i]) {
			/*Calculate the current MLLI table length for the
			 *length field in the descriptor
			 */
			*sg_data->mlli_nents[i] +=
				(total_nents - prev_total_nents);
			prev_total_nents = total_nents;
		}
	}

	/* Set MLLI size for the bypass operation */
	mlli_params->mlli_len = (total_nents * LLI_ENTRY_BYTE_SIZE);

	dev_dbg(dev, "MLLI params: virt_addr=%pK dma_addr=%pad mlli_len=0x%X\n",
		mlli_params->mlli_virt_addr, &mlli_params->mlli_dma_addr,
		mlli_params->mlli_len);

build_mlli_exit:
	return rc;
}

static void cc_add_buffer_entry(struct device *dev,
				struct buffer_array *sgl_data,
				dma_addr_t buffer_dma, unsigned int buffer_len,
				bool is_last_entry, u32 *mlli_nents)
{
	unsigned int index = sgl_data->num_of_buffers;

	dev_dbg(dev, "index=%u single_buff=%pad buffer_len=0x%08X is_last=%d\n",
		index, &buffer_dma, buffer_len, is_last_entry);
	sgl_data->nents[index] = 1;
	sgl_data->entry[index].buffer_dma = buffer_dma;
	sgl_data->offset[index] = 0;
	sgl_data->total_data_len[index] = buffer_len;
	sgl_data->type[index] = DMA_BUFF_TYPE;
	sgl_data->is_last[index] = is_last_entry;
	sgl_data->mlli_nents[index] = mlli_nents;
	if (sgl_data->mlli_nents[index])
		*sgl_data->mlli_nents[index] = 0;
	sgl_data->num_of_buffers++;
}

static void cc_add_sg_entry(struct device *dev, struct buffer_array *sgl_data,
			    unsigned int nents, struct scatterlist *sgl,
			    unsigned int data_len, unsigned int data_offset,
			    bool is_last_table, u32 *mlli_nents)
{
	unsigned int index = sgl_data->num_of_buffers;

	dev_dbg(dev, "index=%u nents=%u sgl=%pK data_len=0x%08X is_last=%d\n",
		index, nents, sgl, data_len, is_last_table);
	sgl_data->nents[index] = nents;
	sgl_data->entry[index].sgl = sgl;
	sgl_data->offset[index] = data_offset;
	sgl_data->total_data_len[index] = data_len;
	sgl_data->type[index] = DMA_SGL_TYPE;
	sgl_data->is_last[index] = is_last_table;
	sgl_data->mlli_nents[index] = mlli_nents;
	if (sgl_data->mlli_nents[index])
		*sgl_data->mlli_nents[index] = 0;
	sgl_data->num_of_buffers++;
}

static int cc_map_sg(struct device *dev, struct scatterlist *sg,
		     unsigned int nbytes, int direction, u32 *nents,
		     u32 max_sg_nents, u32 *lbytes, u32 *mapped_nents)
{
	if (sg_is_last(sg)) {
		/* One entry only case -set to DLLI */
		if (dma_map_sg(dev, sg, 1, direction) != 1) {
			dev_err(dev, "dma_map_sg() single buffer failed\n");
			return -ENOMEM;
		}
		dev_dbg(dev, "Mapped sg: dma_address=%pad page=%p addr=%pK offset=%u length=%u\n",
			&sg_dma_address(sg), sg_page(sg), sg_virt(sg),
			sg->offset, sg->length);
		*lbytes = nbytes;
		*nents = 1;
		*mapped_nents = 1;
	} else {  /*sg_is_last*/
		*nents = cc_get_sgl_nents(dev, sg, nbytes, lbytes);
		if (*nents > max_sg_nents) {
			*nents = 0;
			dev_err(dev, "Too many fragments. current %d max %d\n",
				*nents, max_sg_nents);
			return -ENOMEM;
		}
		/* In case of mmu the number of mapped nents might
		 * be changed from the original sgl nents
		 */
		*mapped_nents = dma_map_sg(dev, sg, *nents, direction);
		if (*mapped_nents == 0) {
			*nents = 0;
			dev_err(dev, "dma_map_sg() sg buffer failed\n");
			return -ENOMEM;
		}
	}

	return 0;
}

static int
cc_set_aead_conf_buf(struct device *dev, struct aead_req_ctx *areq_ctx,
		     u8 *config_data, struct buffer_array *sg_data,
		     unsigned int assoclen)
{
	dev_dbg(dev, " handle additional data config set to DLLI\n");
	/* create sg for the current buffer */
	sg_init_one(&areq_ctx->ccm_adata_sg, config_data,
		    AES_BLOCK_SIZE + areq_ctx->ccm_hdr_size);
	if (dma_map_sg(dev, &areq_ctx->ccm_adata_sg, 1, DMA_TO_DEVICE) != 1) {
		dev_err(dev, "dma_map_sg() config buffer failed\n");
		return -ENOMEM;
	}
	dev_dbg(dev, "Mapped curr_buff: dma_address=%pad page=%p addr=%pK offset=%u length=%u\n",
		&sg_dma_address(&areq_ctx->ccm_adata_sg),
		sg_page(&areq_ctx->ccm_adata_sg),
		sg_virt(&areq_ctx->ccm_adata_sg),
		areq_ctx->ccm_adata_sg.offset, areq_ctx->ccm_adata_sg.length);
	/* prepare for case of MLLI */
	if (assoclen > 0) {
		cc_add_sg_entry(dev, sg_data, 1, &areq_ctx->ccm_adata_sg,
				(AES_BLOCK_SIZE + areq_ctx->ccm_hdr_size),
				0, false, NULL);
	}
	return 0;
}

static int cc_set_hash_buf(struct device *dev, struct ahash_req_ctx *areq_ctx,
			   u8 *curr_buff, u32 curr_buff_cnt,
			   struct buffer_array *sg_data)
{
	dev_dbg(dev, " handle curr buff %x set to   DLLI\n", curr_buff_cnt);
	/* create sg for the current buffer */
	sg_init_one(areq_ctx->buff_sg, curr_buff, curr_buff_cnt);
	if (dma_map_sg(dev, areq_ctx->buff_sg, 1, DMA_TO_DEVICE) != 1) {
		dev_err(dev, "dma_map_sg() src buffer failed\n");
		return -ENOMEM;
	}
	dev_dbg(dev, "Mapped curr_buff: dma_address=%pad page=%p addr=%pK offset=%u length=%u\n",
		&sg_dma_address(areq_ctx->buff_sg), sg_page(areq_ctx->buff_sg),
		sg_virt(areq_ctx->buff_sg), areq_ctx->buff_sg->offset,
		areq_ctx->buff_sg->length);
	areq_ctx->data_dma_buf_type = CC_DMA_BUF_DLLI;
	areq_ctx->curr_sg = areq_ctx->buff_sg;
	areq_ctx->in_nents = 0;
	/* prepare for case of MLLI */
	cc_add_sg_entry(dev, sg_data, 1, areq_ctx->buff_sg, curr_buff_cnt, 0,
			false, NULL);
	return 0;
}

void cc_unmap_cipher_request(struct device *dev, void *ctx,
				unsigned int ivsize, struct scatterlist *src,
				struct scatterlist *dst)
{
	struct cipher_req_ctx *req_ctx = (struct cipher_req_ctx *)ctx;

	if (req_ctx->gen_ctx.iv_dma_addr) {
		dev_dbg(dev, "Unmapped iv: iv_dma_addr=%pad iv_size=%u\n",
			&req_ctx->gen_ctx.iv_dma_addr, ivsize);
		dma_unmap_single(dev, req_ctx->gen_ctx.iv_dma_addr,
				 ivsize, DMA_BIDIRECTIONAL);
	}
	/* Release pool */
	if (req_ctx->dma_buf_type == CC_DMA_BUF_MLLI &&
	    req_ctx->mlli_params.mlli_virt_addr) {
		dma_pool_free(req_ctx->mlli_params.curr_pool,
			      req_ctx->mlli_params.mlli_virt_addr,
			      req_ctx->mlli_params.mlli_dma_addr);
	}

	dma_unmap_sg(dev, src, req_ctx->in_nents, DMA_BIDIRECTIONAL);
	dev_dbg(dev, "Unmapped req->src=%pK\n", sg_virt(src));

	if (src != dst) {
		dma_unmap_sg(dev, dst, req_ctx->out_nents, DMA_BIDIRECTIONAL);
		dev_dbg(dev, "Unmapped req->dst=%pK\n", sg_virt(dst));
	}
}

int cc_map_cipher_request(struct cc_drvdata *drvdata, void *ctx,
			  unsigned int ivsize, unsigned int nbytes,
			  void *info, struct scatterlist *src,
			  struct scatterlist *dst, gfp_t flags)
{
	struct cipher_req_ctx *req_ctx = (struct cipher_req_ctx *)ctx;
	struct mlli_params *mlli_params = &req_ctx->mlli_params;
	struct buff_mgr_handle *buff_mgr = drvdata->buff_mgr_handle;
	struct device *dev = drvdata_to_dev(drvdata);
	struct buffer_array sg_data;
	u32 dummy = 0;
	int rc = 0;
	u32 mapped_nents = 0;

	req_ctx->dma_buf_type = CC_DMA_BUF_DLLI;
	mlli_params->curr_pool = NULL;
	sg_data.num_of_buffers = 0;

	/* Map IV buffer */
	if (ivsize) {
		dump_byte_array("iv", (u8 *)info, ivsize);
		req_ctx->gen_ctx.iv_dma_addr =
			dma_map_single(dev, (void *)info,
				       ivsize, DMA_BIDIRECTIONAL);
		if (dma_mapping_error(dev, req_ctx->gen_ctx.iv_dma_addr)) {
			dev_err(dev, "Mapping iv %u B at va=%pK for DMA failed\n",
				ivsize, info);
			return -ENOMEM;
		}
		dev_dbg(dev, "Mapped iv %u B at va=%pK to dma=%pad\n",
			ivsize, info, &req_ctx->gen_ctx.iv_dma_addr);
	} else {
		req_ctx->gen_ctx.iv_dma_addr = 0;
	}

	/* Map the src SGL */
	rc = cc_map_sg(dev, src, nbytes, DMA_BIDIRECTIONAL, &req_ctx->in_nents,
		       LLI_MAX_NUM_OF_DATA_ENTRIES, &dummy, &mapped_nents);
	if (rc)
		goto cipher_exit;
	if (mapped_nents > 1)
		req_ctx->dma_buf_type = CC_DMA_BUF_MLLI;

	if (src == dst) {
		/* Handle inplace operation */
		if (req_ctx->dma_buf_type == CC_DMA_BUF_MLLI) {
			req_ctx->out_nents = 0;
			cc_add_sg_entry(dev, &sg_data, req_ctx->in_nents, src,
					nbytes, 0, true,
					&req_ctx->in_mlli_nents);
		}
	} else {
		/* Map the dst sg */
		rc = cc_map_sg(dev, dst, nbytes, DMA_BIDIRECTIONAL,
			       &req_ctx->out_nents, LLI_MAX_NUM_OF_DATA_ENTRIES,
			       &dummy, &mapped_nents);
		if (rc)
			goto cipher_exit;
		if (mapped_nents > 1)
			req_ctx->dma_buf_type = CC_DMA_BUF_MLLI;

		if (req_ctx->dma_buf_type == CC_DMA_BUF_MLLI) {
			cc_add_sg_entry(dev, &sg_data, req_ctx->in_nents, src,
					nbytes, 0, true,
					&req_ctx->in_mlli_nents);
			cc_add_sg_entry(dev, &sg_data, req_ctx->out_nents, dst,
					nbytes, 0, true,
					&req_ctx->out_mlli_nents);
		}
	}

	if (req_ctx->dma_buf_type == CC_DMA_BUF_MLLI) {
		mlli_params->curr_pool = buff_mgr->mlli_buffs_pool;
		rc = cc_generate_mlli(dev, &sg_data, mlli_params, flags);
		if (rc)
			goto cipher_exit;
	}

	dev_dbg(dev, "areq_ctx->dma_buf_type = %s\n",
		cc_dma_buf_type(req_ctx->dma_buf_type));

	return 0;

cipher_exit:
	cc_unmap_cipher_request(dev, req_ctx, ivsize, src, dst);
	return rc;
}

void cc_unmap_aead_request(struct device *dev, struct aead_request *req)
{
	struct aead_req_ctx *areq_ctx = aead_request_ctx(req);
	unsigned int hw_iv_size = areq_ctx->hw_iv_size;
	struct cc_drvdata *drvdata = dev_get_drvdata(dev);

	if (areq_ctx->mac_buf_dma_addr) {
		dma_unmap_single(dev, areq_ctx->mac_buf_dma_addr,
				 MAX_MAC_SIZE, DMA_BIDIRECTIONAL);
	}

	if (areq_ctx->cipher_mode == DRV_CIPHER_GCTR) {
		if (areq_ctx->hkey_dma_addr) {
			dma_unmap_single(dev, areq_ctx->hkey_dma_addr,
					 AES_BLOCK_SIZE, DMA_BIDIRECTIONAL);
		}

		if (areq_ctx->gcm_block_len_dma_addr) {
			dma_unmap_single(dev, areq_ctx->gcm_block_len_dma_addr,
					 AES_BLOCK_SIZE, DMA_TO_DEVICE);
		}

		if (areq_ctx->gcm_iv_inc1_dma_addr) {
			dma_unmap_single(dev, areq_ctx->gcm_iv_inc1_dma_addr,
					 AES_BLOCK_SIZE, DMA_TO_DEVICE);
		}

		if (areq_ctx->gcm_iv_inc2_dma_addr) {
			dma_unmap_single(dev, areq_ctx->gcm_iv_inc2_dma_addr,
					 AES_BLOCK_SIZE, DMA_TO_DEVICE);
		}
	}

	if (areq_ctx->ccm_hdr_size != ccm_header_size_null) {
		if (areq_ctx->ccm_iv0_dma_addr) {
			dma_unmap_single(dev, areq_ctx->ccm_iv0_dma_addr,
					 AES_BLOCK_SIZE, DMA_TO_DEVICE);
		}

		dma_unmap_sg(dev, &areq_ctx->ccm_adata_sg, 1, DMA_TO_DEVICE);
	}
	if (areq_ctx->gen_ctx.iv_dma_addr) {
		dma_unmap_single(dev, areq_ctx->gen_ctx.iv_dma_addr,
				 hw_iv_size, DMA_BIDIRECTIONAL);
		kzfree(areq_ctx->gen_ctx.iv);
	}

	/* Release pool */
	if ((areq_ctx->assoc_buff_type == CC_DMA_BUF_MLLI ||
	     areq_ctx->data_buff_type == CC_DMA_BUF_MLLI) &&
	    (areq_ctx->mlli_params.mlli_virt_addr)) {
		dev_dbg(dev, "free MLLI buffer: dma=%pad virt=%pK\n",
			&areq_ctx->mlli_params.mlli_dma_addr,
			areq_ctx->mlli_params.mlli_virt_addr);
		dma_pool_free(areq_ctx->mlli_params.curr_pool,
			      areq_ctx->mlli_params.mlli_virt_addr,
			      areq_ctx->mlli_params.mlli_dma_addr);
	}

	dev_dbg(dev, "Unmapping src sgl: req->src=%pK areq_ctx->src.nents=%u areq_ctx->assoc.nents=%u assoclen:%u cryptlen=%u\n",
		sg_virt(req->src), areq_ctx->src.nents, areq_ctx->assoc.nents,
		areq_ctx->assoclen, req->cryptlen);

	dma_unmap_sg(dev, req->src, sg_nents(req->src), DMA_BIDIRECTIONAL);
	if (req->src != req->dst) {
		dev_dbg(dev, "Unmapping dst sgl: req->dst=%pK\n",
			sg_virt(req->dst));
		dma_unmap_sg(dev, req->dst, sg_nents(req->dst),
			     DMA_BIDIRECTIONAL);
	}
	if (drvdata->coherent &&
	    areq_ctx->gen_ctx.op_type == DRV_CRYPTO_DIRECTION_DECRYPT &&
	    req->src == req->dst) {
		/* copy back mac from temporary location to deal with possible
		 * data memory overriding that caused by cache coherence
		 * problem.
		 */
		cc_copy_mac(dev, req, CC_SG_FROM_BUF);
	}
}

static bool cc_is_icv_frag(unsigned int sgl_nents, unsigned int authsize,
			   u32 last_entry_data_size)
{
	return ((sgl_nents > 1) && (last_entry_data_size < authsize));
}

static int cc_aead_chain_iv(struct cc_drvdata *drvdata,
			    struct aead_request *req,
			    struct buffer_array *sg_data,
			    bool is_last, bool do_chain)
{
	struct aead_req_ctx *areq_ctx = aead_request_ctx(req);
	unsigned int hw_iv_size = areq_ctx->hw_iv_size;
	struct device *dev = drvdata_to_dev(drvdata);
	gfp_t flags = cc_gfp_flags(&req->base);
	int rc = 0;

	if (!req->iv) {
		areq_ctx->gen_ctx.iv_dma_addr = 0;
		areq_ctx->gen_ctx.iv = NULL;
		goto chain_iv_exit;
	}

	areq_ctx->gen_ctx.iv = kmemdup(req->iv, hw_iv_size, flags);
	if (!areq_ctx->gen_ctx.iv)
		return -ENOMEM;

	areq_ctx->gen_ctx.iv_dma_addr =
		dma_map_single(dev, areq_ctx->gen_ctx.iv, hw_iv_size,
			       DMA_BIDIRECTIONAL);
	if (dma_mapping_error(dev, areq_ctx->gen_ctx.iv_dma_addr)) {
		dev_err(dev, "Mapping iv %u B at va=%pK for DMA failed\n",
			hw_iv_size, req->iv);
		kzfree(areq_ctx->gen_ctx.iv);
		areq_ctx->gen_ctx.iv = NULL;
		rc = -ENOMEM;
		goto chain_iv_exit;
	}

	dev_dbg(dev, "Mapped iv %u B at va=%pK to dma=%pad\n",
		hw_iv_size, req->iv, &areq_ctx->gen_ctx.iv_dma_addr);
	// TODO: what about CTR?? ask Ron
	if (do_chain && areq_ctx->plaintext_authenticate_only) {
		struct crypto_aead *tfm = crypto_aead_reqtfm(req);
		unsigned int iv_size_to_authenc = crypto_aead_ivsize(tfm);
		unsigned int iv_ofs = GCM_BLOCK_RFC4_IV_OFFSET;
		/* Chain to given list */
		cc_add_buffer_entry(dev, sg_data,
				    (areq_ctx->gen_ctx.iv_dma_addr + iv_ofs),
				    iv_size_to_authenc, is_last,
				    &areq_ctx->assoc.mlli_nents);
		areq_ctx->assoc_buff_type = CC_DMA_BUF_MLLI;
	}

chain_iv_exit:
	return rc;
}

static int cc_aead_chain_assoc(struct cc_drvdata *drvdata,
			       struct aead_request *req,
			       struct buffer_array *sg_data,
			       bool is_last, bool do_chain)
{
	struct aead_req_ctx *areq_ctx = aead_request_ctx(req);
	int rc = 0;
	int mapped_nents = 0;
	struct crypto_aead *tfm = crypto_aead_reqtfm(req);
	unsigned int size_of_assoc = areq_ctx->assoclen;
	struct device *dev = drvdata_to_dev(drvdata);

	if (areq_ctx->is_gcm4543)
		size_of_assoc += crypto_aead_ivsize(tfm);

	if (!sg_data) {
		rc = -EINVAL;
		goto chain_assoc_exit;
	}

	if (areq_ctx->assoclen == 0) {
		areq_ctx->assoc_buff_type = CC_DMA_BUF_NULL;
		areq_ctx->assoc.nents = 0;
		areq_ctx->assoc.mlli_nents = 0;
		dev_dbg(dev, "Chain assoc of length 0: buff_type=%s nents=%u\n",
			cc_dma_buf_type(areq_ctx->assoc_buff_type),
			areq_ctx->assoc.nents);
		goto chain_assoc_exit;
	}

	mapped_nents = sg_nents_for_len(req->src, size_of_assoc);
	if (mapped_nents < 0)
		return mapped_nents;

	if (mapped_nents > LLI_MAX_NUM_OF_ASSOC_DATA_ENTRIES) {
		dev_err(dev, "Too many fragments. current %d max %d\n",
			mapped_nents, LLI_MAX_NUM_OF_ASSOC_DATA_ENTRIES);
		return -ENOMEM;
	}
	areq_ctx->assoc.nents = mapped_nents;

	/* in CCM case we have additional entry for
	 * ccm header configurations
	 */
	if (areq_ctx->ccm_hdr_size != ccm_header_size_null) {
		if ((mapped_nents + 1) > LLI_MAX_NUM_OF_ASSOC_DATA_ENTRIES) {
			dev_err(dev, "CCM case.Too many fragments. Current %d max %d\n",
				(areq_ctx->assoc.nents + 1),
				LLI_MAX_NUM_OF_ASSOC_DATA_ENTRIES);
			rc = -ENOMEM;
			goto chain_assoc_exit;
		}
	}

	if (mapped_nents == 1 && areq_ctx->ccm_hdr_size == ccm_header_size_null)
		areq_ctx->assoc_buff_type = CC_DMA_BUF_DLLI;
	else
		areq_ctx->assoc_buff_type = CC_DMA_BUF_MLLI;

	if (do_chain || areq_ctx->assoc_buff_type == CC_DMA_BUF_MLLI) {
		dev_dbg(dev, "Chain assoc: buff_type=%s nents=%u\n",
			cc_dma_buf_type(areq_ctx->assoc_buff_type),
			areq_ctx->assoc.nents);
		cc_add_sg_entry(dev, sg_data, areq_ctx->assoc.nents, req->src,
				areq_ctx->assoclen, 0, is_last,
				&areq_ctx->assoc.mlli_nents);
		areq_ctx->assoc_buff_type = CC_DMA_BUF_MLLI;
	}

chain_assoc_exit:
	return rc;
}

static void cc_prepare_aead_data_dlli(struct aead_request *req,
				      u32 *src_last_bytes, u32 *dst_last_bytes)
{
	struct aead_req_ctx *areq_ctx = aead_request_ctx(req);
	enum drv_crypto_direction direct = areq_ctx->gen_ctx.op_type;
	unsigned int authsize = areq_ctx->req_authsize;
	struct scatterlist *sg;
	ssize_t offset;

	areq_ctx->is_icv_fragmented = false;

	if ((req->src == req->dst) || direct == DRV_CRYPTO_DIRECTION_DECRYPT) {
		sg = areq_ctx->src_sgl;
		offset = *src_last_bytes - authsize;
	} else {
		sg = areq_ctx->dst_sgl;
		offset = *dst_last_bytes - authsize;
	}

	areq_ctx->icv_dma_addr = sg_dma_address(sg) + offset;
	areq_ctx->icv_virt_addr = sg_virt(sg) + offset;
}

static void cc_prepare_aead_data_mlli(struct cc_drvdata *drvdata,
				      struct aead_request *req,
				      struct buffer_array *sg_data,
				      u32 *src_last_bytes, u32 *dst_last_bytes,
				      bool is_last_table)
{
	struct aead_req_ctx *areq_ctx = aead_request_ctx(req);
	enum drv_crypto_direction direct = areq_ctx->gen_ctx.op_type;
	unsigned int authsize = areq_ctx->req_authsize;
	struct device *dev = drvdata_to_dev(drvdata);
	struct scatterlist *sg;

	if (req->src == req->dst) {
		/*INPLACE*/
		cc_add_sg_entry(dev, sg_data, areq_ctx->src.nents,
				areq_ctx->src_sgl, areq_ctx->cryptlen,
				areq_ctx->src_offset, is_last_table,
				&areq_ctx->src.mlli_nents);

		areq_ctx->is_icv_fragmented =
			cc_is_icv_frag(areq_ctx->src.nents, authsize,
				       *src_last_bytes);

		if (areq_ctx->is_icv_fragmented) {
			/* Backup happens only when ICV is fragmented, ICV
			 * verification is made by CPU compare in order to
			 * simplify MAC verification upon request completion
			 */
			if (direct == DRV_CRYPTO_DIRECTION_DECRYPT) {
				/* In coherent platforms (e.g. ACP)
				 * already copying ICV for any
				 * INPLACE-DECRYPT operation, hence
				 * we must neglect this code.
				 */
				if (!drvdata->coherent)
					cc_copy_mac(dev, req, CC_SG_TO_BUF);

				areq_ctx->icv_virt_addr = areq_ctx->backup_mac;
			} else {
				areq_ctx->icv_virt_addr = areq_ctx->mac_buf;
				areq_ctx->icv_dma_addr =
					areq_ctx->mac_buf_dma_addr;
			}
		} else { /* Contig. ICV */
			sg = &areq_ctx->src_sgl[areq_ctx->src.nents - 1];
			/*Should hanlde if the sg is not contig.*/
			areq_ctx->icv_dma_addr = sg_dma_address(sg) +
				(*src_last_bytes - authsize);
			areq_ctx->icv_virt_addr = sg_virt(sg) +
				(*src_last_bytes - authsize);
		}

	} else if (direct == DRV_CRYPTO_DIRECTION_DECRYPT) {
		/*NON-INPLACE and DECRYPT*/
		cc_add_sg_entry(dev, sg_data, areq_ctx->src.nents,
				areq_ctx->src_sgl, areq_ctx->cryptlen,
				areq_ctx->src_offset, is_last_table,
				&areq_ctx->src.mlli_nents);
		cc_add_sg_entry(dev, sg_data, areq_ctx->dst.nents,
				areq_ctx->dst_sgl, areq_ctx->cryptlen,
				areq_ctx->dst_offset, is_last_table,
				&areq_ctx->dst.mlli_nents);

		areq_ctx->is_icv_fragmented =
			cc_is_icv_frag(areq_ctx->src.nents, authsize,
				       *src_last_bytes);
		/* Backup happens only when ICV is fragmented, ICV

		 * verification is made by CPU compare in order to simplify
		 * MAC verification upon request completion
		 */
		if (areq_ctx->is_icv_fragmented) {
			cc_copy_mac(dev, req, CC_SG_TO_BUF);
			areq_ctx->icv_virt_addr = areq_ctx->backup_mac;

		} else { /* Contig. ICV */
			sg = &areq_ctx->src_sgl[areq_ctx->src.nents - 1];
			/*Should hanlde if the sg is not contig.*/
			areq_ctx->icv_dma_addr = sg_dma_address(sg) +
				(*src_last_bytes - authsize);
			areq_ctx->icv_virt_addr = sg_virt(sg) +
				(*src_last_bytes - authsize);
		}

	} else {
		/*NON-INPLACE and ENCRYPT*/
		cc_add_sg_entry(dev, sg_data, areq_ctx->dst.nents,
				areq_ctx->dst_sgl, areq_ctx->cryptlen,
				areq_ctx->dst_offset, is_last_table,
				&areq_ctx->dst.mlli_nents);
		cc_add_sg_entry(dev, sg_data, areq_ctx->src.nents,
				areq_ctx->src_sgl, areq_ctx->cryptlen,
				areq_ctx->src_offset, is_last_table,
				&areq_ctx->src.mlli_nents);

		areq_ctx->is_icv_fragmented =
			cc_is_icv_frag(areq_ctx->dst.nents, authsize,
				       *dst_last_bytes);

		if (!areq_ctx->is_icv_fragmented) {
			sg = &areq_ctx->dst_sgl[areq_ctx->dst.nents - 1];
			/* Contig. ICV */
			areq_ctx->icv_dma_addr = sg_dma_address(sg) +
				(*dst_last_bytes - authsize);
			areq_ctx->icv_virt_addr = sg_virt(sg) +
				(*dst_last_bytes - authsize);
		} else {
			areq_ctx->icv_dma_addr = areq_ctx->mac_buf_dma_addr;
			areq_ctx->icv_virt_addr = areq_ctx->mac_buf;
		}
	}
}

static int cc_aead_chain_data(struct cc_drvdata *drvdata,
			      struct aead_request *req,
			      struct buffer_array *sg_data,
			      bool is_last_table, bool do_chain)
{
	struct aead_req_ctx *areq_ctx = aead_request_ctx(req);
	struct device *dev = drvdata_to_dev(drvdata);
	enum drv_crypto_direction direct = areq_ctx->gen_ctx.op_type;
	unsigned int authsize = areq_ctx->req_authsize;
	unsigned int src_last_bytes = 0, dst_last_bytes = 0;
	int rc = 0;
	u32 src_mapped_nents = 0, dst_mapped_nents = 0;
	u32 offset = 0;
	/* non-inplace mode */
	unsigned int size_for_map = areq_ctx->assoclen + req->cryptlen;
	struct crypto_aead *tfm = crypto_aead_reqtfm(req);
	u32 sg_index = 0;
	bool is_gcm4543 = areq_ctx->is_gcm4543;
	u32 size_to_skip = areq_ctx->assoclen;
	struct scatterlist *sgl;

	if (is_gcm4543)
		size_to_skip += crypto_aead_ivsize(tfm);

	offset = size_to_skip;

	if (!sg_data)
		return -EINVAL;

	areq_ctx->src_sgl = req->src;
	areq_ctx->dst_sgl = req->dst;

	if (is_gcm4543)
		size_for_map += crypto_aead_ivsize(tfm);

	size_for_map += (direct == DRV_CRYPTO_DIRECTION_ENCRYPT) ?
			authsize : 0;
	src_mapped_nents = cc_get_sgl_nents(dev, req->src, size_for_map,
					    &src_last_bytes);
	sg_index = areq_ctx->src_sgl->length;
	//check where the data starts
	while (sg_index <= size_to_skip) {
		src_mapped_nents--;
		offset -= areq_ctx->src_sgl->length;
		sgl = sg_next(areq_ctx->src_sgl);
		if (!sgl)
			break;
		areq_ctx->src_sgl = sgl;
		sg_index += areq_ctx->src_sgl->length;
	}
	if (src_mapped_nents > LLI_MAX_NUM_OF_DATA_ENTRIES) {
		dev_err(dev, "Too many fragments. current %d max %d\n",
			src_mapped_nents, LLI_MAX_NUM_OF_DATA_ENTRIES);
		return -ENOMEM;
	}

	areq_ctx->src.nents = src_mapped_nents;

	areq_ctx->src_offset = offset;

	if (req->src != req->dst) {
		size_for_map = areq_ctx->assoclen + req->cryptlen;
		size_for_map += (direct == DRV_CRYPTO_DIRECTION_ENCRYPT) ?
				authsize : 0;
		if (is_gcm4543)
			size_for_map += crypto_aead_ivsize(tfm);

		rc = cc_map_sg(dev, req->dst, size_for_map, DMA_BIDIRECTIONAL,
			       &areq_ctx->dst.nents,
			       LLI_MAX_NUM_OF_DATA_ENTRIES, &dst_last_bytes,
			       &dst_mapped_nents);
		if (rc)
			goto chain_data_exit;
	}

	dst_mapped_nents = cc_get_sgl_nents(dev, req->dst, size_for_map,
					    &dst_last_bytes);
	sg_index = areq_ctx->dst_sgl->length;
	offset = size_to_skip;

	//check where the data starts
	while (sg_index <= size_to_skip) {
		dst_mapped_nents--;
		offset -= areq_ctx->dst_sgl->length;
		sgl = sg_next(areq_ctx->dst_sgl);
		if (!sgl)
			break;
		areq_ctx->dst_sgl = sgl;
		sg_index += areq_ctx->dst_sgl->length;
	}
	if (dst_mapped_nents > LLI_MAX_NUM_OF_DATA_ENTRIES) {
		dev_err(dev, "Too many fragments. current %d max %d\n",
			dst_mapped_nents, LLI_MAX_NUM_OF_DATA_ENTRIES);
		return -ENOMEM;
	}
	areq_ctx->dst.nents = dst_mapped_nents;
	areq_ctx->dst_offset = offset;
	if (src_mapped_nents > 1 ||
	    dst_mapped_nents  > 1 ||
	    do_chain) {
		areq_ctx->data_buff_type = CC_DMA_BUF_MLLI;
		cc_prepare_aead_data_mlli(drvdata, req, sg_data,
					  &src_last_bytes, &dst_last_bytes,
					  is_last_table);
	} else {
		areq_ctx->data_buff_type = CC_DMA_BUF_DLLI;
		cc_prepare_aead_data_dlli(req, &src_last_bytes,
					  &dst_last_bytes);
	}

chain_data_exit:
	return rc;
}

static void cc_update_aead_mlli_nents(struct cc_drvdata *drvdata,
				      struct aead_request *req)
{
	struct aead_req_ctx *areq_ctx = aead_request_ctx(req);
	u32 curr_mlli_size = 0;

	if (areq_ctx->assoc_buff_type == CC_DMA_BUF_MLLI) {
		areq_ctx->assoc.sram_addr = drvdata->mlli_sram_addr;
		curr_mlli_size = areq_ctx->assoc.mlli_nents *
						LLI_ENTRY_BYTE_SIZE;
	}

	if (areq_ctx->data_buff_type == CC_DMA_BUF_MLLI) {
		/*Inplace case dst nents equal to src nents*/
		if (req->src == req->dst) {
			areq_ctx->dst.mlli_nents = areq_ctx->src.mlli_nents;
			areq_ctx->src.sram_addr = drvdata->mlli_sram_addr +
								curr_mlli_size;
			areq_ctx->dst.sram_addr = areq_ctx->src.sram_addr;
			if (!areq_ctx->is_single_pass)
				areq_ctx->assoc.mlli_nents +=
					areq_ctx->src.mlli_nents;
		} else {
			if (areq_ctx->gen_ctx.op_type ==
					DRV_CRYPTO_DIRECTION_DECRYPT) {
				areq_ctx->src.sram_addr =
						drvdata->mlli_sram_addr +
								curr_mlli_size;
				areq_ctx->dst.sram_addr =
						areq_ctx->src.sram_addr +
						areq_ctx->src.mlli_nents *
						LLI_ENTRY_BYTE_SIZE;
				if (!areq_ctx->is_single_pass)
					areq_ctx->assoc.mlli_nents +=
						areq_ctx->src.mlli_nents;
			} else {
				areq_ctx->dst.sram_addr =
						drvdata->mlli_sram_addr +
								curr_mlli_size;
				areq_ctx->src.sram_addr =
						areq_ctx->dst.sram_addr +
						areq_ctx->dst.mlli_nents *
						LLI_ENTRY_BYTE_SIZE;
				if (!areq_ctx->is_single_pass)
					areq_ctx->assoc.mlli_nents +=
						areq_ctx->dst.mlli_nents;
			}
		}
	}
}

int cc_map_aead_request(struct cc_drvdata *drvdata, struct aead_request *req)
{
	struct aead_req_ctx *areq_ctx = aead_request_ctx(req);
	struct mlli_params *mlli_params = &areq_ctx->mlli_params;
	struct device *dev = drvdata_to_dev(drvdata);
	struct buffer_array sg_data;
	unsigned int authsize = areq_ctx->req_authsize;
	struct buff_mgr_handle *buff_mgr = drvdata->buff_mgr_handle;
	int rc = 0;
	struct crypto_aead *tfm = crypto_aead_reqtfm(req);
	bool is_gcm4543 = areq_ctx->is_gcm4543;
	dma_addr_t dma_addr;
	u32 mapped_nents = 0;
	u32 dummy = 0; /*used for the assoc data fragments */
	u32 size_to_map = 0;
	gfp_t flags = cc_gfp_flags(&req->base);

	mlli_params->curr_pool = NULL;
	sg_data.num_of_buffers = 0;

	/* copy mac to a temporary location to deal with possible
	 * data memory overriding that caused by cache coherence problem.
	 */
	if (drvdata->coherent &&
	    areq_ctx->gen_ctx.op_type == DRV_CRYPTO_DIRECTION_DECRYPT &&
	    req->src == req->dst)
		cc_copy_mac(dev, req, CC_SG_TO_BUF);

	/* cacluate the size for cipher remove ICV in decrypt*/
	areq_ctx->cryptlen = (areq_ctx->gen_ctx.op_type ==
				 DRV_CRYPTO_DIRECTION_ENCRYPT) ?
				req->cryptlen :
				(req->cryptlen - authsize);

	dma_addr = dma_map_single(dev, areq_ctx->mac_buf, MAX_MAC_SIZE,
				  DMA_BIDIRECTIONAL);
	if (dma_mapping_error(dev, dma_addr)) {
		dev_err(dev, "Mapping mac_buf %u B at va=%pK for DMA failed\n",
			MAX_MAC_SIZE, areq_ctx->mac_buf);
		rc = -ENOMEM;
		goto aead_map_failure;
	}
	areq_ctx->mac_buf_dma_addr = dma_addr;

	if (areq_ctx->ccm_hdr_size != ccm_header_size_null) {
		void *addr = areq_ctx->ccm_config + CCM_CTR_COUNT_0_OFFSET;

		dma_addr = dma_map_single(dev, addr, AES_BLOCK_SIZE,
					  DMA_TO_DEVICE);

		if (dma_mapping_error(dev, dma_addr)) {
			dev_err(dev, "Mapping mac_buf %u B at va=%pK for DMA failed\n",
				AES_BLOCK_SIZE, addr);
			areq_ctx->ccm_iv0_dma_addr = 0;
			rc = -ENOMEM;
			goto aead_map_failure;
		}
		areq_ctx->ccm_iv0_dma_addr = dma_addr;

		rc = cc_set_aead_conf_buf(dev, areq_ctx, areq_ctx->ccm_config,
<<<<<<< HEAD
					  &sg_data, req->assoclen);
=======
					  &sg_data, areq_ctx->assoclen);
>>>>>>> 0ecfebd2
		if (rc)
			goto aead_map_failure;
	}

	if (areq_ctx->cipher_mode == DRV_CIPHER_GCTR) {
		dma_addr = dma_map_single(dev, areq_ctx->hkey, AES_BLOCK_SIZE,
					  DMA_BIDIRECTIONAL);
		if (dma_mapping_error(dev, dma_addr)) {
			dev_err(dev, "Mapping hkey %u B at va=%pK for DMA failed\n",
				AES_BLOCK_SIZE, areq_ctx->hkey);
			rc = -ENOMEM;
			goto aead_map_failure;
		}
		areq_ctx->hkey_dma_addr = dma_addr;

		dma_addr = dma_map_single(dev, &areq_ctx->gcm_len_block,
					  AES_BLOCK_SIZE, DMA_TO_DEVICE);
		if (dma_mapping_error(dev, dma_addr)) {
			dev_err(dev, "Mapping gcm_len_block %u B at va=%pK for DMA failed\n",
				AES_BLOCK_SIZE, &areq_ctx->gcm_len_block);
			rc = -ENOMEM;
			goto aead_map_failure;
		}
		areq_ctx->gcm_block_len_dma_addr = dma_addr;

		dma_addr = dma_map_single(dev, areq_ctx->gcm_iv_inc1,
					  AES_BLOCK_SIZE, DMA_TO_DEVICE);

		if (dma_mapping_error(dev, dma_addr)) {
			dev_err(dev, "Mapping gcm_iv_inc1 %u B at va=%pK for DMA failed\n",
				AES_BLOCK_SIZE, (areq_ctx->gcm_iv_inc1));
			areq_ctx->gcm_iv_inc1_dma_addr = 0;
			rc = -ENOMEM;
			goto aead_map_failure;
		}
		areq_ctx->gcm_iv_inc1_dma_addr = dma_addr;

		dma_addr = dma_map_single(dev, areq_ctx->gcm_iv_inc2,
					  AES_BLOCK_SIZE, DMA_TO_DEVICE);

		if (dma_mapping_error(dev, dma_addr)) {
			dev_err(dev, "Mapping gcm_iv_inc2 %u B at va=%pK for DMA failed\n",
				AES_BLOCK_SIZE, (areq_ctx->gcm_iv_inc2));
			areq_ctx->gcm_iv_inc2_dma_addr = 0;
			rc = -ENOMEM;
			goto aead_map_failure;
		}
		areq_ctx->gcm_iv_inc2_dma_addr = dma_addr;
	}

	size_to_map = req->cryptlen + areq_ctx->assoclen;
	if (areq_ctx->gen_ctx.op_type == DRV_CRYPTO_DIRECTION_ENCRYPT)
		size_to_map += authsize;

	if (is_gcm4543)
		size_to_map += crypto_aead_ivsize(tfm);
	rc = cc_map_sg(dev, req->src, size_to_map, DMA_BIDIRECTIONAL,
		       &areq_ctx->src.nents,
		       (LLI_MAX_NUM_OF_ASSOC_DATA_ENTRIES +
			LLI_MAX_NUM_OF_DATA_ENTRIES),
		       &dummy, &mapped_nents);
	if (rc)
		goto aead_map_failure;

	if (areq_ctx->is_single_pass) {
		/*
		 * Create MLLI table for:
		 *   (1) Assoc. data
		 *   (2) Src/Dst SGLs
		 *   Note: IV is contg. buffer (not an SGL)
		 */
		rc = cc_aead_chain_assoc(drvdata, req, &sg_data, true, false);
		if (rc)
			goto aead_map_failure;
		rc = cc_aead_chain_iv(drvdata, req, &sg_data, true, false);
		if (rc)
			goto aead_map_failure;
		rc = cc_aead_chain_data(drvdata, req, &sg_data, true, false);
		if (rc)
			goto aead_map_failure;
	} else { /* DOUBLE-PASS flow */
		/*
		 * Prepare MLLI table(s) in this order:
		 *
		 * If ENCRYPT/DECRYPT (inplace):
		 *   (1) MLLI table for assoc
		 *   (2) IV entry (chained right after end of assoc)
		 *   (3) MLLI for src/dst (inplace operation)
		 *
		 * If ENCRYPT (non-inplace)
		 *   (1) MLLI table for assoc
		 *   (2) IV entry (chained right after end of assoc)
		 *   (3) MLLI for dst
		 *   (4) MLLI for src
		 *
		 * If DECRYPT (non-inplace)
		 *   (1) MLLI table for assoc
		 *   (2) IV entry (chained right after end of assoc)
		 *   (3) MLLI for src
		 *   (4) MLLI for dst
		 */
		rc = cc_aead_chain_assoc(drvdata, req, &sg_data, false, true);
		if (rc)
			goto aead_map_failure;
		rc = cc_aead_chain_iv(drvdata, req, &sg_data, false, true);
		if (rc)
			goto aead_map_failure;
		rc = cc_aead_chain_data(drvdata, req, &sg_data, true, true);
		if (rc)
			goto aead_map_failure;
	}

	/* Mlli support -start building the MLLI according to the above
	 * results
	 */
	if (areq_ctx->assoc_buff_type == CC_DMA_BUF_MLLI ||
	    areq_ctx->data_buff_type == CC_DMA_BUF_MLLI) {
		mlli_params->curr_pool = buff_mgr->mlli_buffs_pool;
		rc = cc_generate_mlli(dev, &sg_data, mlli_params, flags);
		if (rc)
			goto aead_map_failure;

		cc_update_aead_mlli_nents(drvdata, req);
		dev_dbg(dev, "assoc params mn %d\n",
			areq_ctx->assoc.mlli_nents);
		dev_dbg(dev, "src params mn %d\n", areq_ctx->src.mlli_nents);
		dev_dbg(dev, "dst params mn %d\n", areq_ctx->dst.mlli_nents);
	}
	return 0;

aead_map_failure:
	cc_unmap_aead_request(dev, req);
	return rc;
}

int cc_map_hash_request_final(struct cc_drvdata *drvdata, void *ctx,
			      struct scatterlist *src, unsigned int nbytes,
			      bool do_update, gfp_t flags)
{
	struct ahash_req_ctx *areq_ctx = (struct ahash_req_ctx *)ctx;
	struct device *dev = drvdata_to_dev(drvdata);
	u8 *curr_buff = cc_hash_buf(areq_ctx);
	u32 *curr_buff_cnt = cc_hash_buf_cnt(areq_ctx);
	struct mlli_params *mlli_params = &areq_ctx->mlli_params;
	struct buffer_array sg_data;
	struct buff_mgr_handle *buff_mgr = drvdata->buff_mgr_handle;
	int rc = 0;
	u32 dummy = 0;
	u32 mapped_nents = 0;

	dev_dbg(dev, "final params : curr_buff=%pK curr_buff_cnt=0x%X nbytes = 0x%X src=%pK curr_index=%u\n",
		curr_buff, *curr_buff_cnt, nbytes, src, areq_ctx->buff_index);
	/* Init the type of the dma buffer */
	areq_ctx->data_dma_buf_type = CC_DMA_BUF_NULL;
	mlli_params->curr_pool = NULL;
	sg_data.num_of_buffers = 0;
	areq_ctx->in_nents = 0;

	if (nbytes == 0 && *curr_buff_cnt == 0) {
		/* nothing to do */
		return 0;
	}

	/*TODO: copy data in case that buffer is enough for operation */
	/* map the previous buffer */
	if (*curr_buff_cnt) {
		rc = cc_set_hash_buf(dev, areq_ctx, curr_buff, *curr_buff_cnt,
				     &sg_data);
		if (rc)
			return rc;
	}

	if (src && nbytes > 0 && do_update) {
		rc = cc_map_sg(dev, src, nbytes, DMA_TO_DEVICE,
			       &areq_ctx->in_nents, LLI_MAX_NUM_OF_DATA_ENTRIES,
			       &dummy, &mapped_nents);
		if (rc)
			goto unmap_curr_buff;
		if (src && mapped_nents == 1 &&
		    areq_ctx->data_dma_buf_type == CC_DMA_BUF_NULL) {
			memcpy(areq_ctx->buff_sg, src,
			       sizeof(struct scatterlist));
			areq_ctx->buff_sg->length = nbytes;
			areq_ctx->curr_sg = areq_ctx->buff_sg;
			areq_ctx->data_dma_buf_type = CC_DMA_BUF_DLLI;
		} else {
			areq_ctx->data_dma_buf_type = CC_DMA_BUF_MLLI;
		}
	}

	/*build mlli */
	if (areq_ctx->data_dma_buf_type == CC_DMA_BUF_MLLI) {
		mlli_params->curr_pool = buff_mgr->mlli_buffs_pool;
		/* add the src data to the sg_data */
		cc_add_sg_entry(dev, &sg_data, areq_ctx->in_nents, src, nbytes,
				0, true, &areq_ctx->mlli_nents);
		rc = cc_generate_mlli(dev, &sg_data, mlli_params, flags);
		if (rc)
			goto fail_unmap_din;
	}
	/* change the buffer index for the unmap function */
	areq_ctx->buff_index = (areq_ctx->buff_index ^ 1);
	dev_dbg(dev, "areq_ctx->data_dma_buf_type = %s\n",
		cc_dma_buf_type(areq_ctx->data_dma_buf_type));
	return 0;

fail_unmap_din:
	dma_unmap_sg(dev, src, areq_ctx->in_nents, DMA_TO_DEVICE);

unmap_curr_buff:
	if (*curr_buff_cnt)
		dma_unmap_sg(dev, areq_ctx->buff_sg, 1, DMA_TO_DEVICE);

	return rc;
}

int cc_map_hash_request_update(struct cc_drvdata *drvdata, void *ctx,
			       struct scatterlist *src, unsigned int nbytes,
			       unsigned int block_size, gfp_t flags)
{
	struct ahash_req_ctx *areq_ctx = (struct ahash_req_ctx *)ctx;
	struct device *dev = drvdata_to_dev(drvdata);
	u8 *curr_buff = cc_hash_buf(areq_ctx);
	u32 *curr_buff_cnt = cc_hash_buf_cnt(areq_ctx);
	u8 *next_buff = cc_next_buf(areq_ctx);
	u32 *next_buff_cnt = cc_next_buf_cnt(areq_ctx);
	struct mlli_params *mlli_params = &areq_ctx->mlli_params;
	unsigned int update_data_len;
	u32 total_in_len = nbytes + *curr_buff_cnt;
	struct buffer_array sg_data;
	struct buff_mgr_handle *buff_mgr = drvdata->buff_mgr_handle;
	unsigned int swap_index = 0;
	int rc = 0;
	u32 dummy = 0;
	u32 mapped_nents = 0;

	dev_dbg(dev, " update params : curr_buff=%pK curr_buff_cnt=0x%X nbytes=0x%X src=%pK curr_index=%u\n",
		curr_buff, *curr_buff_cnt, nbytes, src, areq_ctx->buff_index);
	/* Init the type of the dma buffer */
	areq_ctx->data_dma_buf_type = CC_DMA_BUF_NULL;
	mlli_params->curr_pool = NULL;
	areq_ctx->curr_sg = NULL;
	sg_data.num_of_buffers = 0;
	areq_ctx->in_nents = 0;

	if (total_in_len < block_size) {
		dev_dbg(dev, " less than one block: curr_buff=%pK *curr_buff_cnt=0x%X copy_to=%pK\n",
			curr_buff, *curr_buff_cnt, &curr_buff[*curr_buff_cnt]);
		areq_ctx->in_nents = sg_nents_for_len(src, nbytes);
		sg_copy_to_buffer(src, areq_ctx->in_nents,
				  &curr_buff[*curr_buff_cnt], nbytes);
		*curr_buff_cnt += nbytes;
		return 1;
	}

	/* Calculate the residue size*/
	*next_buff_cnt = total_in_len & (block_size - 1);
	/* update data len */
	update_data_len = total_in_len - *next_buff_cnt;

	dev_dbg(dev, " temp length : *next_buff_cnt=0x%X update_data_len=0x%X\n",
		*next_buff_cnt, update_data_len);

	/* Copy the new residue to next buffer */
	if (*next_buff_cnt) {
		dev_dbg(dev, " handle residue: next buff %pK skip data %u residue %u\n",
			next_buff, (update_data_len - *curr_buff_cnt),
			*next_buff_cnt);
		cc_copy_sg_portion(dev, next_buff, src,
				   (update_data_len - *curr_buff_cnt),
				   nbytes, CC_SG_TO_BUF);
		/* change the buffer index for next operation */
		swap_index = 1;
	}

	if (*curr_buff_cnt) {
		rc = cc_set_hash_buf(dev, areq_ctx, curr_buff, *curr_buff_cnt,
				     &sg_data);
		if (rc)
			return rc;
		/* change the buffer index for next operation */
		swap_index = 1;
	}

	if (update_data_len > *curr_buff_cnt) {
		rc = cc_map_sg(dev, src, (update_data_len - *curr_buff_cnt),
			       DMA_TO_DEVICE, &areq_ctx->in_nents,
			       LLI_MAX_NUM_OF_DATA_ENTRIES, &dummy,
			       &mapped_nents);
		if (rc)
			goto unmap_curr_buff;
		if (mapped_nents == 1 &&
		    areq_ctx->data_dma_buf_type == CC_DMA_BUF_NULL) {
			/* only one entry in the SG and no previous data */
			memcpy(areq_ctx->buff_sg, src,
			       sizeof(struct scatterlist));
			areq_ctx->buff_sg->length = update_data_len;
			areq_ctx->data_dma_buf_type = CC_DMA_BUF_DLLI;
			areq_ctx->curr_sg = areq_ctx->buff_sg;
		} else {
			areq_ctx->data_dma_buf_type = CC_DMA_BUF_MLLI;
		}
	}

	if (areq_ctx->data_dma_buf_type == CC_DMA_BUF_MLLI) {
		mlli_params->curr_pool = buff_mgr->mlli_buffs_pool;
		/* add the src data to the sg_data */
		cc_add_sg_entry(dev, &sg_data, areq_ctx->in_nents, src,
				(update_data_len - *curr_buff_cnt), 0, true,
				&areq_ctx->mlli_nents);
		rc = cc_generate_mlli(dev, &sg_data, mlli_params, flags);
		if (rc)
			goto fail_unmap_din;
	}
	areq_ctx->buff_index = (areq_ctx->buff_index ^ swap_index);

	return 0;

fail_unmap_din:
	dma_unmap_sg(dev, src, areq_ctx->in_nents, DMA_TO_DEVICE);

unmap_curr_buff:
	if (*curr_buff_cnt)
		dma_unmap_sg(dev, areq_ctx->buff_sg, 1, DMA_TO_DEVICE);

	return rc;
}

void cc_unmap_hash_request(struct device *dev, void *ctx,
			   struct scatterlist *src, bool do_revert)
{
	struct ahash_req_ctx *areq_ctx = (struct ahash_req_ctx *)ctx;
	u32 *prev_len = cc_next_buf_cnt(areq_ctx);

	/*In case a pool was set, a table was
	 *allocated and should be released
	 */
	if (areq_ctx->mlli_params.curr_pool) {
		dev_dbg(dev, "free MLLI buffer: dma=%pad virt=%pK\n",
			&areq_ctx->mlli_params.mlli_dma_addr,
			areq_ctx->mlli_params.mlli_virt_addr);
		dma_pool_free(areq_ctx->mlli_params.curr_pool,
			      areq_ctx->mlli_params.mlli_virt_addr,
			      areq_ctx->mlli_params.mlli_dma_addr);
	}

	if (src && areq_ctx->in_nents) {
		dev_dbg(dev, "Unmapped sg src: virt=%pK dma=%pad len=0x%X\n",
			sg_virt(src), &sg_dma_address(src), sg_dma_len(src));
		dma_unmap_sg(dev, src,
			     areq_ctx->in_nents, DMA_TO_DEVICE);
	}

	if (*prev_len) {
		dev_dbg(dev, "Unmapped buffer: areq_ctx->buff_sg=%pK dma=%pad len 0x%X\n",
			sg_virt(areq_ctx->buff_sg),
			&sg_dma_address(areq_ctx->buff_sg),
			sg_dma_len(areq_ctx->buff_sg));
		dma_unmap_sg(dev, areq_ctx->buff_sg, 1, DMA_TO_DEVICE);
		if (!do_revert) {
			/* clean the previous data length for update
			 * operation
			 */
			*prev_len = 0;
		} else {
			areq_ctx->buff_index ^= 1;
		}
	}
}

int cc_buffer_mgr_init(struct cc_drvdata *drvdata)
{
	struct buff_mgr_handle *buff_mgr_handle;
	struct device *dev = drvdata_to_dev(drvdata);

	buff_mgr_handle = kmalloc(sizeof(*buff_mgr_handle), GFP_KERNEL);
	if (!buff_mgr_handle)
		return -ENOMEM;

	drvdata->buff_mgr_handle = buff_mgr_handle;

	buff_mgr_handle->mlli_buffs_pool =
		dma_pool_create("dx_single_mlli_tables", dev,
				MAX_NUM_OF_TOTAL_MLLI_ENTRIES *
				LLI_ENTRY_BYTE_SIZE,
				MLLI_TABLE_MIN_ALIGNMENT, 0);

	if (!buff_mgr_handle->mlli_buffs_pool)
		goto error;

	return 0;

error:
	cc_buffer_mgr_fini(drvdata);
	return -ENOMEM;
}

int cc_buffer_mgr_fini(struct cc_drvdata *drvdata)
{
	struct buff_mgr_handle *buff_mgr_handle = drvdata->buff_mgr_handle;

	if (buff_mgr_handle) {
		dma_pool_destroy(buff_mgr_handle->mlli_buffs_pool);
		kfree(drvdata->buff_mgr_handle);
		drvdata->buff_mgr_handle = NULL;
	}
	return 0;
}<|MERGE_RESOLUTION|>--- conflicted
+++ resolved
@@ -1086,11 +1086,7 @@
 		areq_ctx->ccm_iv0_dma_addr = dma_addr;
 
 		rc = cc_set_aead_conf_buf(dev, areq_ctx, areq_ctx->ccm_config,
-<<<<<<< HEAD
-					  &sg_data, req->assoclen);
-=======
 					  &sg_data, areq_ctx->assoclen);
->>>>>>> 0ecfebd2
 		if (rc)
 			goto aead_map_failure;
 	}
