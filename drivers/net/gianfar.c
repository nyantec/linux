--- conflicted
+++ resolved
@@ -194,21 +194,12 @@
 
 		irq = platform_get_irq_byname(pdev, "rx");
 		if (irq < 0)
-<<<<<<< HEAD
 			goto regs_fail;
 		priv->interruptReceive = irq;
 
 		irq = platform_get_irq_byname(pdev, "error");
 		if (irq < 0)
 			goto regs_fail;
-=======
-			goto regs_fail;
-		priv->interruptReceive = irq;
-
-		irq = platform_get_irq_byname(pdev, "error");
-		if (irq < 0)
-			goto regs_fail;
->>>>>>> c07f62e5
 		priv->interruptError = irq;
 	} else {
 		irq = platform_get_irq(pdev, 0);
