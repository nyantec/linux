--- conflicted
+++ resolved
@@ -251,11 +251,7 @@
 	.phy_id		= 0x78100000,
 	.name		= "LXT970",
 	.phy_id_mask	= 0xfffffff0,
-<<<<<<< HEAD
-	.features	= PHY_BASIC_FEATURES,
-=======
-	/* PHY_BASIC_FEATURES */
->>>>>>> 0ecfebd2
+	/* PHY_BASIC_FEATURES */
 	.config_init	= lxt970_config_init,
 	.ack_interrupt	= lxt970_ack_interrupt,
 	.config_intr	= lxt970_config_intr,
@@ -263,11 +259,7 @@
 	.phy_id		= 0x001378e0,
 	.name		= "LXT971",
 	.phy_id_mask	= 0xfffffff0,
-<<<<<<< HEAD
-	.features	= PHY_BASIC_FEATURES,
-=======
-	/* PHY_BASIC_FEATURES */
->>>>>>> 0ecfebd2
+	/* PHY_BASIC_FEATURES */
 	.ack_interrupt	= lxt971_ack_interrupt,
 	.config_intr	= lxt971_config_intr,
 }, {
