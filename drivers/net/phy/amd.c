--- conflicted
+++ resolved
@@ -60,11 +60,7 @@
 	.phy_id		= PHY_ID_AM79C874,
 	.name		= "AM79C874",
 	.phy_id_mask	= 0xfffffff0,
-<<<<<<< HEAD
-	.features	= PHY_BASIC_FEATURES,
-=======
 	/* PHY_BASIC_FEATURES */
->>>>>>> 0ecfebd2
 	.config_init	= am79c_config_init,
 	.ack_interrupt	= am79c_ack_interrupt,
 	.config_intr	= am79c_config_intr,
