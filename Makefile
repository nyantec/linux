# SPDX-License-Identifier: GPL-2.0
VERSION = 5
PATCHLEVEL = 12
SUBLEVEL = 0
EXTRAVERSION = -rc2
NAME = Frozen Wasteland

# *DOCUMENTATION*
# To see a list of typical targets execute "make help"
# More info can be located in ./README
# Comments in this file are targeted only to the developer, do not
# expect to learn how to build the kernel reading this file.

$(if $(filter __%, $(MAKECMDGOALS)), \
	$(error targets prefixed with '__' are only for internal use))

# That's our default target when none is given on the command line
PHONY := __all
__all:

# We are using a recursive build, so we need to do a little thinking
# to get the ordering right.
#
# Most importantly: sub-Makefiles should only ever modify files in
# their own directory. If in some directory we have a dependency on
# a file in another dir (which doesn't happen often, but it's often
# unavoidable when linking the built-in.a targets which finally
# turn into vmlinux), we will call a sub make in that other dir, and
# after that we are sure that everything which is in that other dir
# is now up to date.
#
# The only cases where we need to modify files which have global
# effects are thus separated out and done before the recursive
# descending is started. They are now explicitly listed as the
# prepare rule.

ifneq ($(sub_make_done),1)

# Do not use make's built-in rules and variables
# (this increases performance and avoids hard-to-debug behaviour)
MAKEFLAGS += -rR

# Avoid funny character set dependencies
unexport LC_ALL
LC_COLLATE=C
LC_NUMERIC=C
export LC_COLLATE LC_NUMERIC

# Avoid interference with shell env settings
unexport GREP_OPTIONS

# Beautify output
# ---------------------------------------------------------------------------
#
# Normally, we echo the whole command before executing it. By making
# that echo $($(quiet)$(cmd)), we now have the possibility to set
# $(quiet) to choose other forms of output instead, e.g.
#
#         quiet_cmd_cc_o_c = Compiling $(RELDIR)/$@
#         cmd_cc_o_c       = $(CC) $(c_flags) -c -o $@ $<
#
# If $(quiet) is empty, the whole command will be printed.
# If it is set to "quiet_", only the short version will be printed.
# If it is set to "silent_", nothing will be printed at all, since
# the variable $(silent_cmd_cc_o_c) doesn't exist.
#
# A simple variant is to prefix commands with $(Q) - that's useful
# for commands that shall be hidden in non-verbose mode.
#
#	$(Q)ln $@ :<
#
# If KBUILD_VERBOSE equals 0 then the above command will be hidden.
# If KBUILD_VERBOSE equals 1 then the above command is displayed.
# If KBUILD_VERBOSE equals 2 then give the reason why each target is rebuilt.
#
# To put more focus on warnings, be less verbose as default
# Use 'make V=1' to see the full commands

ifeq ("$(origin V)", "command line")
  KBUILD_VERBOSE = $(V)
endif
ifndef KBUILD_VERBOSE
  KBUILD_VERBOSE = 0
endif

ifeq ($(KBUILD_VERBOSE),1)
  quiet =
  Q =
else
  quiet=quiet_
  Q = @
endif

# If the user is running make -s (silent mode), suppress echoing of
# commands

ifneq ($(findstring s,$(filter-out --%,$(MAKEFLAGS))),)
  quiet=silent_
  KBUILD_VERBOSE = 0
endif

export quiet Q KBUILD_VERBOSE

# Call a source code checker (by default, "sparse") as part of the
# C compilation.
#
# Use 'make C=1' to enable checking of only re-compiled files.
# Use 'make C=2' to enable checking of *all* source files, regardless
# of whether they are re-compiled or not.
#
# See the file "Documentation/dev-tools/sparse.rst" for more details,
# including where to get the "sparse" utility.

ifeq ("$(origin C)", "command line")
  KBUILD_CHECKSRC = $(C)
endif
ifndef KBUILD_CHECKSRC
  KBUILD_CHECKSRC = 0
endif

export KBUILD_CHECKSRC

# Use make M=dir or set the environment variable KBUILD_EXTMOD to specify the
# directory of external module to build. Setting M= takes precedence.
ifeq ("$(origin M)", "command line")
  KBUILD_EXTMOD := $(M)
endif

$(if $(word 2, $(KBUILD_EXTMOD)), \
	$(error building multiple external modules is not supported))

export KBUILD_EXTMOD

# Kbuild will save output files in the current working directory.
# This does not need to match to the root of the kernel source tree.
#
# For example, you can do this:
#
#  cd /dir/to/store/output/files; make -f /dir/to/kernel/source/Makefile
#
# If you want to save output files in a different location, there are
# two syntaxes to specify it.
#
# 1) O=
# Use "make O=dir/to/store/output/files/"
#
# 2) Set KBUILD_OUTPUT
# Set the environment variable KBUILD_OUTPUT to point to the output directory.
# export KBUILD_OUTPUT=dir/to/store/output/files/; make
#
# The O= assignment takes precedence over the KBUILD_OUTPUT environment
# variable.

# Do we want to change the working directory?
ifeq ("$(origin O)", "command line")
  KBUILD_OUTPUT := $(O)
endif

ifneq ($(KBUILD_OUTPUT),)
# Make's built-in functions such as $(abspath ...), $(realpath ...) cannot
# expand a shell special character '~'. We use a somewhat tedious way here.
abs_objtree := $(shell mkdir -p $(KBUILD_OUTPUT) && cd $(KBUILD_OUTPUT) && pwd)
$(if $(abs_objtree),, \
     $(error failed to create output directory "$(KBUILD_OUTPUT)"))

# $(realpath ...) resolves symlinks
abs_objtree := $(realpath $(abs_objtree))
else
abs_objtree := $(CURDIR)
endif # ifneq ($(KBUILD_OUTPUT),)

ifeq ($(abs_objtree),$(CURDIR))
# Suppress "Entering directory ..." unless we are changing the work directory.
MAKEFLAGS += --no-print-directory
else
need-sub-make := 1
endif

this-makefile := $(lastword $(MAKEFILE_LIST))
abs_srctree := $(realpath $(dir $(this-makefile)))

ifneq ($(words $(subst :, ,$(abs_srctree))), 1)
$(error source directory cannot contain spaces or colons)
endif

ifneq ($(abs_srctree),$(abs_objtree))
# Look for make include files relative to root of kernel src
#
# This does not become effective immediately because MAKEFLAGS is re-parsed
# once after the Makefile is read. We need to invoke sub-make.
MAKEFLAGS += --include-dir=$(abs_srctree)
need-sub-make := 1
endif

ifneq ($(filter 3.%,$(MAKE_VERSION)),)
# 'MAKEFLAGS += -rR' does not immediately become effective for GNU Make 3.x
# We need to invoke sub-make to avoid implicit rules in the top Makefile.
need-sub-make := 1
# Cancel implicit rules for this Makefile.
$(this-makefile): ;
endif

export abs_srctree abs_objtree
export sub_make_done := 1

ifeq ($(need-sub-make),1)

PHONY += $(MAKECMDGOALS) __sub-make

$(filter-out $(this-makefile), $(MAKECMDGOALS)) __all: __sub-make
	@:

# Invoke a second make in the output directory, passing relevant variables
__sub-make:
	$(Q)$(MAKE) -C $(abs_objtree) -f $(abs_srctree)/Makefile $(MAKECMDGOALS)

endif # need-sub-make
endif # sub_make_done

# We process the rest of the Makefile if this is the final invocation of make
ifeq ($(need-sub-make),)

# Do not print "Entering directory ...",
# but we want to display it when entering to the output directory
# so that IDEs/editors are able to understand relative filenames.
MAKEFLAGS += --no-print-directory

<<<<<<< HEAD
# Call a source code checker (by default, "sparse") as part of the
# C compilation.
#
# Use 'make C=1' to enable checking of only re-compiled files.
# Use 'make C=2' to enable checking of *all* source files, regardless
# of whether they are re-compiled or not.
#
# See the file "Documentation/dev-tools/sparse.rst" for more details,
# including where to get the "sparse" utility.

ifeq ("$(origin C)", "command line")
  KBUILD_CHECKSRC = $(C)
endif
ifndef KBUILD_CHECKSRC
  KBUILD_CHECKSRC = 0
endif

# Enable "clippy" (a linter) as part of the Rust compilation.
#
# Use 'make CLIPPY=1' to enable it.
ifeq ("$(origin CLIPPY)", "command line")
  KBUILD_CLIPPY := $(CLIPPY)
endif

# Use make M=dir or set the environment variable KBUILD_EXTMOD to specify the
# directory of external module to build. Setting M= takes precedence.
ifeq ("$(origin M)", "command line")
  KBUILD_EXTMOD := $(M)
endif

$(if $(word 2, $(KBUILD_EXTMOD)), \
	$(error building multiple external modules is not supported))

export KBUILD_CHECKSRC KBUILD_EXTMOD

extmod-prefix = $(if $(KBUILD_EXTMOD),$(KBUILD_EXTMOD)/)

=======
>>>>>>> a38fd874
ifeq ($(abs_srctree),$(abs_objtree))
        # building in the source tree
        srctree := .
	building_out_of_srctree :=
else
        ifeq ($(abs_srctree)/,$(dir $(abs_objtree)))
                # building in a subdirectory of the source tree
                srctree := ..
        else
                srctree := $(abs_srctree)
        endif
	building_out_of_srctree := 1
endif

ifneq ($(KBUILD_ABS_SRCTREE),)
srctree := $(abs_srctree)
endif

objtree		:= .
VPATH		:= $(srctree)

export building_out_of_srctree srctree objtree VPATH

# To make sure we do not include .config for any of the *config targets
# catch them early, and hand them over to scripts/kconfig/Makefile
# It is allowed to specify more targets when calling make, including
# mixing *config targets and build targets.
# For example 'make oldconfig all'.
# Detect when mixed targets is specified, and make a second invocation
# of make so .config is not included in this case either (for *config).

version_h := include/generated/uapi/linux/version.h

clean-targets := %clean mrproper cleandocs
no-dot-config-targets := $(clean-targets) \
			 cscope gtags TAGS tags help% %docs check% coccicheck \
			 $(version_h) headers headers_% archheaders archscripts \
			 %asm-generic kernelversion %src-pkg dt_binding_check \
			 outputmakefile rustfmt rustfmtcheck
no-sync-config-targets := $(no-dot-config-targets) %install kernelrelease
single-targets := %.a %.i %.ko %.lds %.ll %.lst %.mod %.o %.s %.symtypes %/

config-build	:=
mixed-build	:=
need-config	:= 1
may-sync-config	:= 1
single-build	:=

ifneq ($(filter $(no-dot-config-targets), $(MAKECMDGOALS)),)
	ifeq ($(filter-out $(no-dot-config-targets), $(MAKECMDGOALS)),)
		need-config :=
	endif
endif

ifneq ($(filter $(no-sync-config-targets), $(MAKECMDGOALS)),)
	ifeq ($(filter-out $(no-sync-config-targets), $(MAKECMDGOALS)),)
		may-sync-config :=
	endif
endif

ifneq ($(KBUILD_EXTMOD),)
	may-sync-config :=
endif

ifeq ($(KBUILD_EXTMOD),)
        ifneq ($(filter %config,$(MAKECMDGOALS)),)
		config-build := 1
                ifneq ($(words $(MAKECMDGOALS)),1)
			mixed-build := 1
                endif
        endif
endif

# We cannot build single targets and the others at the same time
ifneq ($(filter $(single-targets), $(MAKECMDGOALS)),)
	single-build := 1
	ifneq ($(filter-out $(single-targets), $(MAKECMDGOALS)),)
		mixed-build := 1
	endif
endif

# For "make -j clean all", "make -j mrproper defconfig all", etc.
ifneq ($(filter $(clean-targets),$(MAKECMDGOALS)),)
        ifneq ($(filter-out $(clean-targets),$(MAKECMDGOALS)),)
		mixed-build := 1
        endif
endif

# install and modules_install need also be processed one by one
ifneq ($(filter install,$(MAKECMDGOALS)),)
        ifneq ($(filter modules_install,$(MAKECMDGOALS)),)
		mixed-build := 1
        endif
endif

ifdef mixed-build
# ===========================================================================
# We're called with mixed targets (*config and build targets).
# Handle them one by one.

PHONY += $(MAKECMDGOALS) __build_one_by_one

$(MAKECMDGOALS): __build_one_by_one
	@:

__build_one_by_one:
	$(Q)set -e; \
	for i in $(MAKECMDGOALS); do \
		$(MAKE) -f $(srctree)/Makefile $$i; \
	done

else # !mixed-build

include scripts/Kbuild.include

# Read KERNELRELEASE from include/config/kernel.release (if it exists)
KERNELRELEASE = $(shell cat include/config/kernel.release 2> /dev/null)
KERNELVERSION = $(VERSION)$(if $(PATCHLEVEL),.$(PATCHLEVEL)$(if $(SUBLEVEL),.$(SUBLEVEL)))$(EXTRAVERSION)
export VERSION PATCHLEVEL SUBLEVEL KERNELRELEASE KERNELVERSION

include scripts/subarch.include

# Cross compiling and selecting different set of gcc/bin-utils
# ---------------------------------------------------------------------------
#
# When performing cross compilation for other architectures ARCH shall be set
# to the target architecture. (See arch/* for the possibilities).
# ARCH can be set during invocation of make:
# make ARCH=ia64
# Another way is to have ARCH set in the environment.
# The default ARCH is the host where make is executed.

# CROSS_COMPILE specify the prefix used for all executables used
# during compilation. Only gcc and related bin-utils executables
# are prefixed with $(CROSS_COMPILE).
# CROSS_COMPILE can be set on the command line
# make CROSS_COMPILE=ia64-linux-
# Alternatively CROSS_COMPILE can be set in the environment.
# Default value for CROSS_COMPILE is not to prefix executables
# Note: Some architectures assign CROSS_COMPILE in their arch/*/Makefile
ARCH		?= $(SUBARCH)

# Architecture as present in compile.h
UTS_MACHINE 	:= $(ARCH)
SRCARCH 	:= $(ARCH)

# Additional ARCH settings for x86
ifeq ($(ARCH),i386)
        SRCARCH := x86
endif
ifeq ($(ARCH),x86_64)
        SRCARCH := x86
endif

# Additional ARCH settings for sparc
ifeq ($(ARCH),sparc32)
       SRCARCH := sparc
endif
ifeq ($(ARCH),sparc64)
       SRCARCH := sparc
endif

# Additional ARCH settings for sh
ifeq ($(ARCH),sh64)
       SRCARCH := sh
endif

KCONFIG_CONFIG	?= .config
export KCONFIG_CONFIG

# Default file for 'make defconfig'. This may be overridden by arch-Makefile.
export KBUILD_DEFCONFIG := defconfig

# SHELL used by kbuild
CONFIG_SHELL := sh

HOST_LFS_CFLAGS := $(shell getconf LFS_CFLAGS 2>/dev/null)
HOST_LFS_LDFLAGS := $(shell getconf LFS_LDFLAGS 2>/dev/null)
HOST_LFS_LIBS := $(shell getconf LFS_LIBS 2>/dev/null)

ifneq ($(LLVM),)
HOSTCC	= clang
HOSTCXX	= clang++
else
HOSTCC	= gcc
HOSTCXX	= g++
endif

export KBUILD_USERCFLAGS := -Wall -Wmissing-prototypes -Wstrict-prototypes \
			      -O2 -fomit-frame-pointer -std=gnu89
export KBUILD_USERLDFLAGS :=

KBUILD_HOSTCFLAGS   := $(KBUILD_USERCFLAGS) $(HOST_LFS_CFLAGS) $(HOSTCFLAGS)
KBUILD_HOSTCXXFLAGS := -Wall -O2 $(HOST_LFS_CFLAGS) $(HOSTCXXFLAGS)
KBUILD_HOSTLDFLAGS  := $(HOST_LFS_LDFLAGS) $(HOSTLDFLAGS)
KBUILD_HOSTLDLIBS   := $(HOST_LFS_LIBS) $(HOSTLDLIBS)

# Make variables (CC, etc...)
CPP		= $(CC) -E
ifneq ($(LLVM),)
CC		= clang
LD		= ld.lld
AR		= llvm-ar
NM		= llvm-nm
OBJCOPY		= llvm-objcopy
OBJDUMP		= llvm-objdump
READELF		= llvm-readelf
STRIP		= llvm-strip
else
CC		= $(CROSS_COMPILE)gcc
LD		= $(CROSS_COMPILE)ld
AR		= $(CROSS_COMPILE)ar
NM		= $(CROSS_COMPILE)nm
OBJCOPY		= $(CROSS_COMPILE)objcopy
OBJDUMP		= $(CROSS_COMPILE)objdump
READELF		= $(CROSS_COMPILE)readelf
STRIP		= $(CROSS_COMPILE)strip
endif
RUSTC		= rustc
RUSTFMT		= rustfmt
CLIPPY_DRIVER	= clippy-driver
BINDGEN		= bindgen
PAHOLE		= pahole
RESOLVE_BTFIDS	= $(objtree)/tools/bpf/resolve_btfids/resolve_btfids
LEX		= flex
YACC		= bison
AWK		= awk
INSTALLKERNEL  := installkernel
DEPMOD		= depmod
PERL		= perl
PYTHON3		= python3
CHECK		= sparse
BASH		= bash
KGZIP		= gzip
KBZIP2		= bzip2
KLZOP		= lzop
LZMA		= lzma
LZ4		= lz4c
XZ		= xz
ZSTD		= zstd

CHECKFLAGS     := -D__linux__ -Dlinux -D__STDC__ -Dunix -D__unix__ \
		  -Wbitwise -Wno-return-void -Wno-unknown-attribute $(CF)
NOSTDINC_FLAGS :=
CFLAGS_MODULE   =
RUSTCFLAGS_MODULE =
AFLAGS_MODULE   =
LDFLAGS_MODULE  =
CFLAGS_KERNEL	=
RUSTCFLAGS_KERNEL =
AFLAGS_KERNEL	=
LDFLAGS_vmlinux =

# Use USERINCLUDE when you must reference the UAPI directories only.
USERINCLUDE    := \
		-I$(srctree)/arch/$(SRCARCH)/include/uapi \
		-I$(objtree)/arch/$(SRCARCH)/include/generated/uapi \
		-I$(srctree)/include/uapi \
		-I$(objtree)/include/generated/uapi \
                -include $(srctree)/include/linux/kconfig.h

# Use LINUXINCLUDE when you must reference the include/ directory.
# Needed to be compatible with the O= option
LINUXINCLUDE    := \
		-I$(srctree)/arch/$(SRCARCH)/include \
		-I$(objtree)/arch/$(SRCARCH)/include/generated \
		$(if $(building_out_of_srctree),-I$(srctree)/include) \
		-I$(objtree)/include \
		$(USERINCLUDE)

KBUILD_AFLAGS   := -D__ASSEMBLY__ -fno-PIE
KBUILD_CFLAGS   := -Wall -Wundef -Werror=strict-prototypes -Wno-trigraphs \
		   -fno-strict-aliasing -fno-common -fshort-wchar -fno-PIE \
		   -Werror=implicit-function-declaration -Werror=implicit-int \
		   -Werror=return-type -Wno-format-security \
		   -std=gnu89
KBUILD_CPPFLAGS := -D__KERNEL__
KBUILD_RUSTCFLAGS := --emit=dep-info,obj,metadata --edition=2018 \
		     -Cpanic=abort -Cembed-bitcode=n -Clto=n -Crpath=n \
		     -Cforce-unwind-tables=n -Ccodegen-units=1 \
		     -Zbinary_dep_depinfo=y -Zsymbol-mangling-version=v0
KBUILD_AFLAGS_KERNEL :=
KBUILD_CFLAGS_KERNEL :=
KBUILD_RUSTCFLAGS_KERNEL :=
KBUILD_AFLAGS_MODULE  := -DMODULE
KBUILD_CFLAGS_MODULE  := -DMODULE
KBUILD_RUSTCFLAGS_MODULE := --cfg MODULE
KBUILD_LDFLAGS_MODULE :=
KBUILD_LDFLAGS :=
CLANG_FLAGS :=

ifeq ($(KBUILD_CLIPPY),1)
	RUSTC_OR_CLIPPY_QUIET := CLIPPY
	RUSTC_OR_CLIPPY = $(CLIPPY_DRIVER)
else
	RUSTC_OR_CLIPPY_QUIET := RUSTC
	RUSTC_OR_CLIPPY = $(RUSTC)
endif
export RUSTC_OR_CLIPPY_QUIET RUSTC_OR_CLIPPY

export ARCH SRCARCH CONFIG_SHELL BASH HOSTCC KBUILD_HOSTCFLAGS CROSS_COMPILE LD CC RUSTC BINDGEN
export CPP AR NM STRIP OBJCOPY OBJDUMP READELF PAHOLE RESOLVE_BTFIDS LEX YACC AWK INSTALLKERNEL
export PERL PYTHON3 CHECK CHECKFLAGS MAKE UTS_MACHINE HOSTCXX
export KGZIP KBZIP2 KLZOP LZMA LZ4 XZ ZSTD
export KBUILD_HOSTCXXFLAGS KBUILD_HOSTLDFLAGS KBUILD_HOSTLDLIBS LDFLAGS_MODULE

export KBUILD_CPPFLAGS NOSTDINC_FLAGS LINUXINCLUDE OBJCOPYFLAGS KBUILD_LDFLAGS
export KBUILD_CFLAGS CFLAGS_KERNEL CFLAGS_MODULE
export KBUILD_RUSTCFLAGS RUSTCFLAGS_KERNEL RUSTCFLAGS_MODULE
export KBUILD_AFLAGS AFLAGS_KERNEL AFLAGS_MODULE
export KBUILD_AFLAGS_MODULE KBUILD_CFLAGS_MODULE KBUILD_RUSTCFLAGS_MODULE KBUILD_LDFLAGS_MODULE
export KBUILD_AFLAGS_KERNEL KBUILD_CFLAGS_KERNEL KBUILD_RUSTCFLAGS_KERNEL

# Files to ignore in find ... statements

export RCS_FIND_IGNORE := \( -name SCCS -o -name BitKeeper -o -name .svn -o    \
			  -name CVS -o -name .pc -o -name .hg -o -name .git \) \
			  -prune -o
export RCS_TAR_IGNORE := --exclude SCCS --exclude BitKeeper --exclude .svn \
			 --exclude CVS --exclude .pc --exclude .hg --exclude .git

# ===========================================================================
# Rules shared between *config targets and build targets

# Basic helpers built in scripts/basic/
PHONY += scripts_basic
scripts_basic:
	$(Q)$(MAKE) $(build)=scripts/basic
	$(Q)rm -f .tmp_quiet_recordmcount

PHONY += outputmakefile
# Before starting out-of-tree build, make sure the source tree is clean.
# outputmakefile generates a Makefile in the output directory, if using a
# separate output directory. This allows convenient use of make in the
# output directory.
# At the same time when output Makefile generated, generate .gitignore to
# ignore whole output directory
outputmakefile:
ifdef building_out_of_srctree
	$(Q)if [ -f $(srctree)/.config -o \
		 -d $(srctree)/include/config -o \
		 -d $(srctree)/arch/$(SRCARCH)/include/generated ]; then \
		echo >&2 "***"; \
		echo >&2 "*** The source tree is not clean, please run 'make$(if $(findstring command line, $(origin ARCH)), ARCH=$(ARCH)) mrproper'"; \
		echo >&2 "*** in $(abs_srctree)";\
		echo >&2 "***"; \
		false; \
	fi
	$(Q)ln -fsn $(srctree) source
	$(Q)$(CONFIG_SHELL) $(srctree)/scripts/mkmakefile $(srctree)
	$(Q)test -e .gitignore || \
	{ echo "# this is build directory, ignore it"; echo "*"; } > .gitignore
endif

<<<<<<< HEAD
TENTATIVE_CLANG_FLAGS := -Werror=unknown-warning-option
=======
# The expansion should be delayed until arch/$(SRCARCH)/Makefile is included.
# Some architectures define CROSS_COMPILE in arch/$(SRCARCH)/Makefile.
# CC_VERSION_TEXT is referenced from Kconfig (so it needs export),
# and from include/config/auto.conf.cmd to detect the compiler upgrade.
CC_VERSION_TEXT = $(shell $(CC) --version 2>/dev/null | head -n 1 | sed 's/\#//g')

ifneq ($(findstring clang,$(CC_VERSION_TEXT)),)
>>>>>>> a38fd874
ifneq ($(CROSS_COMPILE),)
TENTATIVE_CLANG_FLAGS	+= --target=$(notdir $(CROSS_COMPILE:%-=%))
GCC_TOOLCHAIN_DIR := $(dir $(shell which $(CROSS_COMPILE)elfedit))
TENTATIVE_CLANG_FLAGS	+= --prefix=$(GCC_TOOLCHAIN_DIR)$(notdir $(CROSS_COMPILE))
GCC_TOOLCHAIN	:= $(realpath $(GCC_TOOLCHAIN_DIR)/..)
endif
ifneq ($(GCC_TOOLCHAIN),)
TENTATIVE_CLANG_FLAGS	+= --gcc-toolchain=$(GCC_TOOLCHAIN)
endif
ifneq ($(LLVM_IAS),1)
TENTATIVE_CLANG_FLAGS	+= -no-integrated-as
endif

export TENTATIVE_CLANG_FLAGS

ifneq ($(shell $(CC) --version 2>&1 | head -n 1 | grep clang),)
CLANG_FLAGS	+= $(TENTATIVE_CLANG_FLAGS)
KBUILD_CFLAGS	+= $(CLANG_FLAGS)
KBUILD_AFLAGS	+= $(CLANG_FLAGS)
export CLANG_FLAGS
endif

ifdef config-build
# ===========================================================================
# *config targets only - make sure prerequisites are updated, and descend
# in scripts/kconfig to make the *config target

# Read arch specific Makefile to set KBUILD_DEFCONFIG as needed.
# KBUILD_DEFCONFIG may point out an alternative default configuration
# used for 'make defconfig'
include arch/$(SRCARCH)/Makefile
export KBUILD_DEFCONFIG KBUILD_KCONFIG CC_VERSION_TEXT

config: outputmakefile scripts_basic FORCE
	$(Q)$(MAKE) $(build)=scripts/kconfig $@

%config: outputmakefile scripts_basic FORCE
	$(Q)$(MAKE) $(build)=scripts/kconfig $@

else #!config-build
# ===========================================================================
# Build targets only - this includes vmlinux, arch specific targets, clean
# targets and others. In general all targets except *config targets.

# If building an external module we do not care about the all: rule
# but instead __all depend on modules
PHONY += all
ifeq ($(KBUILD_EXTMOD),)
__all: all
else
__all: modules
endif

# Decide whether to build built-in, modular, or both.
# Normally, just do built-in.

KBUILD_MODULES :=
KBUILD_BUILTIN := 1

# If we have only "make modules", don't compile built-in objects.
ifeq ($(MAKECMDGOALS),modules)
  KBUILD_BUILTIN :=
endif

# If we have "make <whatever> modules", compile modules
# in addition to whatever we do anyway.
# Just "make" or "make all" shall build modules as well

ifneq ($(filter all modules nsdeps %compile_commands.json clang-%,$(MAKECMDGOALS)),)
  KBUILD_MODULES := 1
endif

ifeq ($(MAKECMDGOALS),)
  KBUILD_MODULES := 1
endif

export KBUILD_MODULES KBUILD_BUILTIN

ifdef need-config
include include/config/auto.conf
endif

ifeq ($(KBUILD_EXTMOD),)
# Objects we will link into vmlinux / subdirs we need to visit
core-y		:= init/ usr/
drivers-y	:= drivers/ sound/
drivers-$(CONFIG_SAMPLES) += samples/
drivers-$(CONFIG_NET) += net/
drivers-y	+= virt/
libs-y		:= lib/
endif # KBUILD_EXTMOD

# The all: target is the default when no target is given on the
# command line.
# This allow a user to issue only 'make' to build a kernel including modules
# Defaults to vmlinux, but the arch makefile usually adds further targets
all: vmlinux

CFLAGS_GCOV	:= -fprofile-arcs -ftest-coverage \
	$(call cc-option,-fno-tree-loop-im) \
	$(call cc-disable-warning,maybe-uninitialized,)
export CFLAGS_GCOV

# The arch Makefiles can override CC_FLAGS_FTRACE. We may also append it later.
ifdef CONFIG_FUNCTION_TRACER
  CC_FLAGS_FTRACE := -pg
endif

RETPOLINE_CFLAGS_GCC := -mindirect-branch=thunk-extern -mindirect-branch-register
RETPOLINE_VDSO_CFLAGS_GCC := -mindirect-branch=thunk-inline -mindirect-branch-register
RETPOLINE_CFLAGS_CLANG := -mretpoline-external-thunk
RETPOLINE_VDSO_CFLAGS_CLANG := -mretpoline
RETPOLINE_CFLAGS := $(call cc-option,$(RETPOLINE_CFLAGS_GCC),$(call cc-option,$(RETPOLINE_CFLAGS_CLANG)))
RETPOLINE_VDSO_CFLAGS := $(call cc-option,$(RETPOLINE_VDSO_CFLAGS_GCC),$(call cc-option,$(RETPOLINE_VDSO_CFLAGS_CLANG)))
export RETPOLINE_CFLAGS
export RETPOLINE_VDSO_CFLAGS

include arch/$(SRCARCH)/Makefile

ifdef need-config
ifdef may-sync-config
# Read in dependencies to all Kconfig* files, make sure to run syncconfig if
# changes are detected. This should be included after arch/$(SRCARCH)/Makefile
# because some architectures define CROSS_COMPILE there.
include include/config/auto.conf.cmd

$(KCONFIG_CONFIG):
	@echo >&2 '***'
	@echo >&2 '*** Configuration file "$@" not found!'
	@echo >&2 '***'
	@echo >&2 '*** Please run some configurator (e.g. "make oldconfig" or'
	@echo >&2 '*** "make menuconfig" or "make xconfig").'
	@echo >&2 '***'
	@/bin/false

# The actual configuration files used during the build are stored in
# include/generated/ and include/config/. Update them if .config is newer than
# include/config/auto.conf (which mirrors .config).
#
# This exploits the 'multi-target pattern rule' trick.
# The syncconfig should be executed only once to make all the targets.
# (Note: use the grouped target '&:' when we bump to GNU Make 4.3)
quiet_cmd_syncconfig = SYNC    $@
      cmd_syncconfig = $(MAKE) -f $(srctree)/Makefile syncconfig

%/config/auto.conf %/config/auto.conf.cmd %/generated/autoconf.h %/generated/rustc_cfg: $(KCONFIG_CONFIG)
	+$(call cmd,syncconfig)
else # !may-sync-config
# External modules and some install targets need include/generated/autoconf.h
# and include/config/auto.conf but do not care if they are up-to-date.
# Use auto.conf to trigger the test
PHONY += include/config/auto.conf

include/config/auto.conf:
	$(Q)test -e include/generated/autoconf.h -a -e $@ || (		\
	echo >&2;							\
	echo >&2 "  ERROR: Kernel configuration is invalid.";		\
	echo >&2 "         include/generated/autoconf.h or $@ are missing.";\
	echo >&2 "         Run 'make oldconfig && make prepare' on kernel src to fix it.";	\
	echo >&2 ;							\
	/bin/false)

endif # may-sync-config
endif # need-config

KBUILD_CFLAGS	+= $(call cc-option,-fno-delete-null-pointer-checks,)
KBUILD_CFLAGS	+= $(call cc-disable-warning,frame-address,)
KBUILD_CFLAGS	+= $(call cc-disable-warning, format-truncation)
KBUILD_CFLAGS	+= $(call cc-disable-warning, format-overflow)
KBUILD_CFLAGS	+= $(call cc-disable-warning, address-of-packed-member)

ifdef CONFIG_RUST_DEBUG_ASSERTIONS
KBUILD_RUSTCFLAGS += -Cdebug-assertions=y
else
KBUILD_RUSTCFLAGS += -Cdebug-assertions=n
endif

ifdef CONFIG_RUST_OVERFLOW_CHECKS
KBUILD_RUSTCFLAGS += -Coverflow-checks=y
else
KBUILD_RUSTCFLAGS += -Coverflow-checks=n
endif

ifdef CONFIG_CC_OPTIMIZE_FOR_PERFORMANCE
KBUILD_CFLAGS += -O2
KBUILD_RUSTCFLAGS_OPT_LEVEL_MAP := 2
else ifdef CONFIG_CC_OPTIMIZE_FOR_PERFORMANCE_O3
KBUILD_CFLAGS += -O3
KBUILD_RUSTCFLAGS_OPT_LEVEL_MAP := 3
else ifdef CONFIG_CC_OPTIMIZE_FOR_SIZE
KBUILD_CFLAGS += -Os
KBUILD_RUSTCFLAGS_OPT_LEVEL_MAP := z
endif

ifdef CONFIG_RUST_OPT_LEVEL_SIMILAR_AS_CHOSEN_FOR_C
KBUILD_RUSTCFLAGS += -Copt-level=$(KBUILD_RUSTCFLAGS_OPT_LEVEL_MAP)
else ifdef CONFIG_RUST_OPT_LEVEL_0
KBUILD_RUSTCFLAGS += -Copt-level=0
else ifdef CONFIG_RUST_OPT_LEVEL_1
KBUILD_RUSTCFLAGS += -Copt-level=1
else ifdef CONFIG_RUST_OPT_LEVEL_2
KBUILD_RUSTCFLAGS += -Copt-level=2
else ifdef CONFIG_RUST_OPT_LEVEL_3
KBUILD_RUSTCFLAGS += -Copt-level=3
else ifdef CONFIG_RUST_OPT_LEVEL_S
KBUILD_RUSTCFLAGS += -Copt-level=s
else ifdef CONFIG_RUST_OPT_LEVEL_Z
KBUILD_RUSTCFLAGS += -Copt-level=z
endif

# Tell gcc to never replace conditional load with a non-conditional one
KBUILD_CFLAGS	+= $(call cc-option,--param=allow-store-data-races=0)
KBUILD_CFLAGS	+= $(call cc-option,-fno-allow-store-data-races)

ifdef CONFIG_READABLE_ASM
# Disable optimizations that make assembler listings hard to read.
# reorder blocks reorders the control in the function
# ipa clone creates specialized cloned functions
# partial inlining inlines only parts of functions
KBUILD_CFLAGS += $(call cc-option,-fno-reorder-blocks,) \
                 $(call cc-option,-fno-ipa-cp-clone,) \
                 $(call cc-option,-fno-partial-inlining)
endif

ifneq ($(CONFIG_FRAME_WARN),0)
KBUILD_CFLAGS += -Wframe-larger-than=$(CONFIG_FRAME_WARN)
endif

stackp-flags-y                                    := -fno-stack-protector
stackp-flags-$(CONFIG_STACKPROTECTOR)             := -fstack-protector
stackp-flags-$(CONFIG_STACKPROTECTOR_STRONG)      := -fstack-protector-strong

KBUILD_CFLAGS += $(stackp-flags-y)

ifdef CONFIG_CC_IS_CLANG
KBUILD_CPPFLAGS += -Qunused-arguments
KBUILD_CFLAGS += -Wno-format-invalid-specifier
KBUILD_CFLAGS += -Wno-gnu
# CLANG uses a _MergedGlobals as optimization, but this breaks modpost, as the
# source of a reference will be _MergedGlobals and not on of the whitelisted names.
# See modpost pattern 2
KBUILD_CFLAGS += -mno-global-merge
else

# These warnings generated too much noise in a regular build.
# Use make W=1 to enable them (see scripts/Makefile.extrawarn)
KBUILD_CFLAGS += -Wno-unused-but-set-variable

# Warn about unmarked fall-throughs in switch statement.
# Disabled for clang while comment to attribute conversion happens and
# https://github.com/ClangBuiltLinux/linux/issues/636 is discussed.
KBUILD_CFLAGS += $(call cc-option,-Wimplicit-fallthrough,)
endif

KBUILD_CFLAGS += $(call cc-disable-warning, unused-const-variable)
ifdef CONFIG_FRAME_POINTER
KBUILD_CFLAGS	+= -fno-omit-frame-pointer -fno-optimize-sibling-calls
KBUILD_RUSTCFLAGS += -Cforce-frame-pointers=y
else
# Some targets (ARM with Thumb2, for example), can't be built with frame
# pointers.  For those, we don't have FUNCTION_TRACER automatically
# select FRAME_POINTER.  However, FUNCTION_TRACER adds -pg, and this is
# incompatible with -fomit-frame-pointer with current GCC, so we don't use
# -fomit-frame-pointer with FUNCTION_TRACER.
ifndef CONFIG_FUNCTION_TRACER
KBUILD_CFLAGS	+= -fomit-frame-pointer
endif
endif

# Initialize all stack variables with a 0xAA pattern.
ifdef CONFIG_INIT_STACK_ALL_PATTERN
KBUILD_CFLAGS	+= -ftrivial-auto-var-init=pattern
endif

# Initialize all stack variables with a zero value.
ifdef CONFIG_INIT_STACK_ALL_ZERO
# Future support for zero initialization is still being debated, see
# https://bugs.llvm.org/show_bug.cgi?id=45497. These flags are subject to being
# renamed or dropped.
KBUILD_CFLAGS	+= -ftrivial-auto-var-init=zero
KBUILD_CFLAGS	+= -enable-trivial-auto-var-init-zero-knowing-it-will-be-removed-from-clang
endif

DEBUG_CFLAGS	:=

# Workaround for GCC versions < 5.0
# https://gcc.gnu.org/bugzilla/show_bug.cgi?id=61801
ifdef CONFIG_CC_IS_GCC
DEBUG_CFLAGS	+= $(call cc-ifversion, -lt, 0500, $(call cc-option, -fno-var-tracking-assignments))
endif

DEBUG_RUSTCFLAGS :=

ifdef CONFIG_DEBUG_INFO

ifdef CONFIG_DEBUG_INFO_SPLIT
DEBUG_CFLAGS	+= -gsplit-dwarf
else
DEBUG_CFLAGS	+= -g
endif

ifneq ($(LLVM_IAS),1)
KBUILD_AFLAGS	+= -Wa,-gdwarf-2
ifdef CONFIG_DEBUG_INFO_REDUCED
DEBUG_RUSTCFLAGS += -Cdebuginfo=1
else
DEBUG_RUSTCFLAGS += -Cdebuginfo=2
endif
endif

ifndef CONFIG_DEBUG_INFO_DWARF_TOOLCHAIN_DEFAULT
dwarf-version-$(CONFIG_DEBUG_INFO_DWARF4) := 4
dwarf-version-$(CONFIG_DEBUG_INFO_DWARF5) := 5
DEBUG_CFLAGS	+= -gdwarf-$(dwarf-version-y)
endif

ifdef CONFIG_DEBUG_INFO_REDUCED
DEBUG_CFLAGS	+= $(call cc-option, -femit-struct-debug-baseonly) \
		   $(call cc-option,-fno-var-tracking)
endif

ifdef CONFIG_DEBUG_INFO_COMPRESSED
DEBUG_CFLAGS	+= -gz=zlib
KBUILD_AFLAGS	+= -gz=zlib
KBUILD_LDFLAGS	+= --compress-debug-sections=zlib
endif

endif # CONFIG_DEBUG_INFO

KBUILD_CFLAGS += $(DEBUG_CFLAGS)
export DEBUG_CFLAGS

KBUILD_RUSTCFLAGS += $(DEBUG_RUSTCFLAGS)
export DEBUG_RUSTCFLAGS

ifdef CONFIG_FUNCTION_TRACER
ifdef CONFIG_FTRACE_MCOUNT_USE_CC
  CC_FLAGS_FTRACE	+= -mrecord-mcount
  ifdef CONFIG_HAVE_NOP_MCOUNT
    ifeq ($(call cc-option-yn, -mnop-mcount),y)
      CC_FLAGS_FTRACE	+= -mnop-mcount
      CC_FLAGS_USING	+= -DCC_USING_NOP_MCOUNT
    endif
  endif
endif
ifdef CONFIG_FTRACE_MCOUNT_USE_OBJTOOL
  CC_FLAGS_USING	+= -DCC_USING_NOP_MCOUNT
endif
ifdef CONFIG_FTRACE_MCOUNT_USE_RECORDMCOUNT
  ifdef CONFIG_HAVE_C_RECORDMCOUNT
    BUILD_C_RECORDMCOUNT := y
    export BUILD_C_RECORDMCOUNT
  endif
endif
ifdef CONFIG_HAVE_FENTRY
  ifeq ($(call cc-option-yn, -mfentry),y)
    CC_FLAGS_FTRACE	+= -mfentry
    CC_FLAGS_USING	+= -DCC_USING_FENTRY
  endif
endif
export CC_FLAGS_FTRACE
KBUILD_CFLAGS	+= $(CC_FLAGS_FTRACE) $(CC_FLAGS_USING)
KBUILD_AFLAGS	+= $(CC_FLAGS_USING)
endif

# We trigger additional mismatches with less inlining
ifdef CONFIG_DEBUG_SECTION_MISMATCH
KBUILD_CFLAGS += $(call cc-option, -fno-inline-functions-called-once)
endif

ifdef CONFIG_LD_DEAD_CODE_DATA_ELIMINATION
KBUILD_CFLAGS_KERNEL += -ffunction-sections -fdata-sections
LDFLAGS_vmlinux += --gc-sections
endif

ifdef CONFIG_SHADOW_CALL_STACK
CC_FLAGS_SCS	:= -fsanitize=shadow-call-stack
KBUILD_CFLAGS	+= $(CC_FLAGS_SCS)
export CC_FLAGS_SCS
endif

ifdef CONFIG_LTO_CLANG
ifdef CONFIG_LTO_CLANG_THIN
CC_FLAGS_LTO	:= -flto=thin -fsplit-lto-unit
KBUILD_LDFLAGS	+= --thinlto-cache-dir=$(extmod-prefix).thinlto-cache
else
CC_FLAGS_LTO	:= -flto
endif
CC_FLAGS_LTO	+= -fvisibility=hidden

# Limit inlining across translation units to reduce binary size
KBUILD_LDFLAGS += -mllvm -import-instr-limit=5
endif

ifdef CONFIG_LTO
KBUILD_CFLAGS	+= -fno-lto $(CC_FLAGS_LTO)
KBUILD_AFLAGS	+= -fno-lto
export CC_FLAGS_LTO
endif

ifdef CONFIG_DEBUG_FORCE_FUNCTION_ALIGN_32B
KBUILD_CFLAGS += -falign-functions=32
endif

# arch Makefile may override CC so keep this after arch Makefile is included
NOSTDINC_FLAGS += -nostdinc -isystem $(shell $(CC) -print-file-name=include)

# warn about C99 declaration after statement
KBUILD_CFLAGS += -Wdeclaration-after-statement

# Variable Length Arrays (VLAs) should not be used anywhere in the kernel
KBUILD_CFLAGS += -Wvla

# disable pointer signed / unsigned warnings in gcc 4.0
KBUILD_CFLAGS += -Wno-pointer-sign

# disable stringop warnings in gcc 8+
KBUILD_CFLAGS += $(call cc-disable-warning, stringop-truncation)

# We'll want to enable this eventually, but it's not going away for 5.7 at least
KBUILD_CFLAGS += $(call cc-disable-warning, zero-length-bounds)
KBUILD_CFLAGS += $(call cc-disable-warning, array-bounds)
KBUILD_CFLAGS += $(call cc-disable-warning, stringop-overflow)

# Another good warning that we'll want to enable eventually
KBUILD_CFLAGS += $(call cc-disable-warning, restrict)

# Enabled with W=2, disabled by default as noisy
KBUILD_CFLAGS += $(call cc-disable-warning, maybe-uninitialized)

# disable invalid "can't wrap" optimizations for signed / pointers
KBUILD_CFLAGS	+= -fno-strict-overflow

# Make sure -fstack-check isn't enabled (like gentoo apparently did)
KBUILD_CFLAGS  += -fno-stack-check

# conserve stack if available
KBUILD_CFLAGS   += $(call cc-option,-fconserve-stack)

# Prohibit date/time macros, which would make the build non-deterministic
KBUILD_CFLAGS   += -Werror=date-time

# enforce correct pointer usage
KBUILD_CFLAGS   += $(call cc-option,-Werror=incompatible-pointer-types)

# Require designated initializers for all marked structures
KBUILD_CFLAGS   += $(call cc-option,-Werror=designated-init)

# change __FILE__ to the relative path from the srctree
KBUILD_CPPFLAGS += $(call cc-option,-fmacro-prefix-map=$(srctree)/=)

# include additional Makefiles when needed
include-y			:= scripts/Makefile.extrawarn
include-$(CONFIG_KASAN)		+= scripts/Makefile.kasan
include-$(CONFIG_KCSAN)		+= scripts/Makefile.kcsan
include-$(CONFIG_UBSAN)		+= scripts/Makefile.ubsan
include-$(CONFIG_KCOV)		+= scripts/Makefile.kcov
include-$(CONFIG_GCC_PLUGINS)	+= scripts/Makefile.gcc-plugins

include $(addprefix $(srctree)/, $(include-y))

# scripts/Makefile.gcc-plugins is intentionally included last.
# Do not add $(call cc-option,...) below this line. When you build the kernel
# from the clean source tree, the GCC plugins do not exist at this point.

# Add user supplied CPPFLAGS, AFLAGS, CFLAGS and RUSTCFLAGS as the last assignments
KBUILD_CPPFLAGS += $(KCPPFLAGS)
KBUILD_AFLAGS   += $(KAFLAGS)
KBUILD_CFLAGS   += $(KCFLAGS)
KBUILD_RUSTCFLAGS += $(KRUSTCFLAGS)

KBUILD_LDFLAGS_MODULE += --build-id=sha1
LDFLAGS_vmlinux += --build-id=sha1

ifeq ($(CONFIG_STRIP_ASM_SYMS),y)
LDFLAGS_vmlinux	+= $(call ld-option, -X,)
endif

ifeq ($(CONFIG_RELR),y)
LDFLAGS_vmlinux	+= --pack-dyn-relocs=relr
endif

# We never want expected sections to be placed heuristically by the
# linker. All sections should be explicitly named in the linker script.
ifdef CONFIG_LD_ORPHAN_WARN
LDFLAGS_vmlinux += --orphan-handling=warn
endif

# Align the bit size of userspace programs with the kernel
KBUILD_USERCFLAGS  += $(filter -m32 -m64 --target=%, $(KBUILD_CFLAGS))
KBUILD_USERLDFLAGS += $(filter -m32 -m64 --target=%, $(KBUILD_CFLAGS))

# make the checker run with the right architecture
CHECKFLAGS += --arch=$(ARCH)

# insure the checker run with the right endianness
CHECKFLAGS += $(if $(CONFIG_CPU_BIG_ENDIAN),-mbig-endian,-mlittle-endian)

# the checker needs the correct machine size
CHECKFLAGS += $(if $(CONFIG_64BIT),-m64,-m32)

# Default kernel image to build when no specific target is given.
# KBUILD_IMAGE may be overruled on the command line or
# set in the environment
# Also any assignments in arch/$(ARCH)/Makefile take precedence over
# this default value
export KBUILD_IMAGE ?= vmlinux

#
# INSTALL_PATH specifies where to place the updated kernel and system map
# images. Default is /boot, but you can set it to other values
export	INSTALL_PATH ?= /boot

#
# INSTALL_DTBS_PATH specifies a prefix for relocations required by build roots.
# Like INSTALL_MOD_PATH, it isn't defined in the Makefile, but can be passed as
# an argument if needed. Otherwise it defaults to the kernel install path
#
export INSTALL_DTBS_PATH ?= $(INSTALL_PATH)/dtbs/$(KERNELRELEASE)

#
# INSTALL_MOD_PATH specifies a prefix to MODLIB for module directory
# relocations required by build roots.  This is not defined in the
# makefile but the argument can be passed to make if needed.
#

MODLIB	= $(INSTALL_MOD_PATH)/lib/modules/$(KERNELRELEASE)
export MODLIB

#
# INSTALL_MOD_STRIP, if defined, will cause modules to be
# stripped after they are installed.  If INSTALL_MOD_STRIP is '1', then
# the default option --strip-debug will be used.  Otherwise,
# INSTALL_MOD_STRIP value will be used as the options to the strip command.

ifdef INSTALL_MOD_STRIP
ifeq ($(INSTALL_MOD_STRIP),1)
mod_strip_cmd = $(STRIP) --strip-debug
else
mod_strip_cmd = $(STRIP) $(INSTALL_MOD_STRIP)
endif # INSTALL_MOD_STRIP=1
else
mod_strip_cmd = true
endif # INSTALL_MOD_STRIP
export mod_strip_cmd

# CONFIG_MODULE_COMPRESS, if defined, will cause module to be compressed
# after they are installed in agreement with CONFIG_MODULE_COMPRESS_GZIP
# or CONFIG_MODULE_COMPRESS_XZ.

mod_compress_cmd = true
ifdef CONFIG_MODULE_COMPRESS
  ifdef CONFIG_MODULE_COMPRESS_GZIP
    mod_compress_cmd = $(KGZIP) -n -f
  endif # CONFIG_MODULE_COMPRESS_GZIP
  ifdef CONFIG_MODULE_COMPRESS_XZ
    mod_compress_cmd = $(XZ) --lzma2=dict=2MiB -f
  endif # CONFIG_MODULE_COMPRESS_XZ
endif # CONFIG_MODULE_COMPRESS
export mod_compress_cmd

ifdef CONFIG_MODULE_SIG_ALL
$(eval $(call config_filename,MODULE_SIG_KEY))

mod_sign_cmd = scripts/sign-file $(CONFIG_MODULE_SIG_HASH) $(MODULE_SIG_KEY_SRCPREFIX)$(CONFIG_MODULE_SIG_KEY) certs/signing_key.x509
else
mod_sign_cmd = true
endif
export mod_sign_cmd

HOST_LIBELF_LIBS = $(shell pkg-config libelf --libs 2>/dev/null || echo -lelf)

has_libelf = $(call try-run,\
               echo "int main() {}" | $(HOSTCC) -xc -o /dev/null $(HOST_LIBELF_LIBS) -,1,0)

ifdef CONFIG_STACK_VALIDATION
  ifeq ($(has_libelf),1)
    objtool_target := tools/objtool FORCE
  else
    SKIP_STACK_VALIDATION := 1
    export SKIP_STACK_VALIDATION
  endif
endif

PHONY += resolve_btfids_clean

resolve_btfids_O = $(abspath $(objtree))/tools/bpf/resolve_btfids

# tools/bpf/resolve_btfids directory might not exist
# in output directory, skip its clean in that case
resolve_btfids_clean:
ifneq ($(wildcard $(resolve_btfids_O)),)
	$(Q)$(MAKE) -sC $(srctree)/tools/bpf/resolve_btfids O=$(resolve_btfids_O) clean
endif

ifdef CONFIG_BPF
ifdef CONFIG_DEBUG_INFO_BTF
  ifeq ($(has_libelf),1)
    resolve_btfids_target := tools/bpf/resolve_btfids FORCE
  else
    ERROR_RESOLVE_BTFIDS := 1
  endif
endif # CONFIG_DEBUG_INFO_BTF
endif # CONFIG_BPF

PHONY += prepare0

extmod-prefix = $(if $(KBUILD_EXTMOD),$(KBUILD_EXTMOD)/)
export MODORDER := $(extmod-prefix)modules.order
export MODULES_NSDEPS := $(extmod-prefix)modules.nsdeps

ifeq ($(KBUILD_EXTMOD),)
core-y		+= kernel/ certs/ mm/ fs/ ipc/ security/ crypto/ block/ rust/

vmlinux-dirs	:= $(patsubst %/,%,$(filter %/, \
		     $(core-y) $(core-m) $(drivers-y) $(drivers-m) \
		     $(libs-y) $(libs-m)))

vmlinux-alldirs	:= $(sort $(vmlinux-dirs) Documentation \
		     $(patsubst %/,%,$(filter %/, $(core-) \
			$(drivers-) $(libs-))))

subdir-modorder := $(addsuffix modules.order,$(filter %/, \
			$(core-y) $(core-m) $(libs-y) $(libs-m) \
			$(drivers-y) $(drivers-m)))

build-dirs	:= $(vmlinux-dirs)
clean-dirs	:= $(vmlinux-alldirs)

# Externally visible symbols (used by link-vmlinux.sh)
KBUILD_VMLINUX_OBJS := $(head-y) $(patsubst %/,%/built-in.a, $(core-y))
KBUILD_VMLINUX_OBJS += $(addsuffix built-in.a, $(filter %/, $(libs-y)))
ifdef CONFIG_MODULES
KBUILD_VMLINUX_OBJS += $(patsubst %/, %/lib.a, $(filter %/, $(libs-y)))
KBUILD_VMLINUX_LIBS := $(filter-out %/, $(libs-y))
else
KBUILD_VMLINUX_LIBS := $(patsubst %/,%/lib.a, $(libs-y))
endif
KBUILD_VMLINUX_OBJS += $(patsubst %/,%/built-in.a, $(drivers-y))

export KBUILD_VMLINUX_OBJS KBUILD_VMLINUX_LIBS
export KBUILD_LDS          := arch/$(SRCARCH)/kernel/vmlinux.lds
# used by scripts/Makefile.package
export KBUILD_ALLDIRS := $(sort $(filter-out arch/%,$(vmlinux-alldirs)) LICENSES arch include scripts tools)

vmlinux-deps := $(KBUILD_LDS) $(KBUILD_VMLINUX_OBJS) $(KBUILD_VMLINUX_LIBS)

# Recurse until adjust_autoksyms.sh is satisfied
PHONY += autoksyms_recursive
ifdef CONFIG_TRIM_UNUSED_KSYMS
# For the kernel to actually contain only the needed exported symbols,
# we have to build modules as well to determine what those symbols are.
# (this can be evaluated only once include/config/auto.conf has been included)
KBUILD_MODULES := 1

autoksyms_recursive: descend modules.order
	$(Q)$(CONFIG_SHELL) $(srctree)/scripts/adjust_autoksyms.sh \
	  "$(MAKE) -f $(srctree)/Makefile vmlinux"
endif

autoksyms_h := $(if $(CONFIG_TRIM_UNUSED_KSYMS), include/generated/autoksyms.h)

quiet_cmd_autoksyms_h = GEN     $@
      cmd_autoksyms_h = mkdir -p $(dir $@); \
			$(CONFIG_SHELL) $(srctree)/scripts/gen_autoksyms.sh $@

$(autoksyms_h):
	$(call cmd,autoksyms_h)

ARCH_POSTLINK := $(wildcard $(srctree)/arch/$(SRCARCH)/Makefile.postlink)

# Final link of vmlinux with optional arch pass after final link
cmd_link-vmlinux =                                                 \
	$(CONFIG_SHELL) $< "$(LD)" "$(KBUILD_LDFLAGS)" "$(LDFLAGS_vmlinux)";    \
	$(if $(ARCH_POSTLINK), $(MAKE) -f $(ARCH_POSTLINK) $@, true)

vmlinux: scripts/link-vmlinux.sh autoksyms_recursive $(vmlinux-deps) FORCE
	+$(call if_changed,link-vmlinux)

targets := vmlinux

# The actual objects are generated when descending,
# make sure no implicit rule kicks in
$(sort $(vmlinux-deps) $(subdir-modorder)): descend ;

filechk_kernel.release = \
	echo "$(KERNELVERSION)$$($(CONFIG_SHELL) $(srctree)/scripts/setlocalversion $(srctree))"

# Store (new) KERNELRELEASE string in include/config/kernel.release
include/config/kernel.release: FORCE
	$(call filechk,kernel.release)

# Additional helpers built in scripts/
# Carefully list dependencies so we do not try to build scripts twice
# in parallel
PHONY += scripts
scripts: scripts_basic scripts_dtc
	$(Q)$(MAKE) $(build)=$(@)

# Things we need to do before we recursively start building the kernel
# or the modules are listed in "prepare".
# A multi level approach is used. prepareN is processed before prepareN-1.
# archprepare is used in arch Makefiles and when processed asm symlink,
# version.h and scripts_basic is processed / created.

PHONY += prepare archprepare

archprepare: outputmakefile archheaders archscripts scripts include/config/kernel.release \
	asm-generic $(version_h) $(autoksyms_h) include/generated/utsrelease.h \
	include/generated/autoconf.h

prepare0: archprepare
	$(Q)$(MAKE) $(build)=scripts/mod
	$(Q)$(MAKE) $(build)=.
	$(Q)$(MAKE) $(build)=rust

# All the preparing..
prepare: prepare0 prepare-objtool prepare-resolve_btfids

# Support for using generic headers in asm-generic
asm-generic := -f $(srctree)/scripts/Makefile.asm-generic obj

PHONY += asm-generic uapi-asm-generic
asm-generic: uapi-asm-generic
	$(Q)$(MAKE) $(asm-generic)=arch/$(SRCARCH)/include/generated/asm \
	generic=include/asm-generic
uapi-asm-generic:
	$(Q)$(MAKE) $(asm-generic)=arch/$(SRCARCH)/include/generated/uapi/asm \
	generic=include/uapi/asm-generic

PHONY += prepare-objtool prepare-resolve_btfids
prepare-objtool: $(objtool_target)
ifeq ($(SKIP_STACK_VALIDATION),1)
ifdef CONFIG_FTRACE_MCOUNT_USE_OBJTOOL
	@echo "error: Cannot generate __mcount_loc for CONFIG_DYNAMIC_FTRACE=y, please install libelf-dev, libelf-devel or elfutils-libelf-devel" >&2
	@false
endif
ifdef CONFIG_UNWINDER_ORC
	@echo "error: Cannot generate ORC metadata for CONFIG_UNWINDER_ORC=y, please install libelf-dev, libelf-devel or elfutils-libelf-devel" >&2
	@false
else
	@echo "warning: Cannot use CONFIG_STACK_VALIDATION=y, please install libelf-dev, libelf-devel or elfutils-libelf-devel" >&2
endif
endif

prepare-resolve_btfids: $(resolve_btfids_target)
ifeq ($(ERROR_RESOLVE_BTFIDS),1)
	@echo "error: Cannot resolve BTF IDs for CONFIG_DEBUG_INFO_BTF, please install libelf-dev, libelf-devel or elfutils-libelf-devel" >&2
	@false
endif
# Generate some files
# ---------------------------------------------------------------------------

# KERNELRELEASE can change from a few different places, meaning version.h
# needs to be updated, so this check is forced on all builds

uts_len := 64
define filechk_utsrelease.h
	if [ `echo -n "$(KERNELRELEASE)" | wc -c ` -gt $(uts_len) ]; then \
	  echo '"$(KERNELRELEASE)" exceeds $(uts_len) characters' >&2;    \
	  exit 1;                                                         \
	fi;                                                               \
	echo \#define UTS_RELEASE \"$(KERNELRELEASE)\"
endef

define filechk_version.h
	if [ $(SUBLEVEL) -gt 255 ]; then                                 \
		echo \#define LINUX_VERSION_CODE $(shell                 \
		expr $(VERSION) \* 65536 + $(PATCHLEVEL) \* 256 + 255); \
	else                                                             \
		echo \#define LINUX_VERSION_CODE $(shell                 \
		expr $(VERSION) \* 65536 + $(PATCHLEVEL) \* 256 + $(SUBLEVEL)); \
	fi;                                                              \
	echo '#define KERNEL_VERSION(a,b,c) (((a) << 16) + ((b) << 8) +  \
	((c) > 255 ? 255 : (c)))';                                       \
	echo \#define LINUX_VERSION_MAJOR $(VERSION);                    \
	echo \#define LINUX_VERSION_PATCHLEVEL $(PATCHLEVEL);            \
	echo \#define LINUX_VERSION_SUBLEVEL $(SUBLEVEL)
endef

$(version_h): PATCHLEVEL := $(if $(PATCHLEVEL), $(PATCHLEVEL), 0)
$(version_h): SUBLEVEL := $(if $(SUBLEVEL), $(SUBLEVEL), 0)
$(version_h): FORCE
	$(call filechk,version.h)

include/generated/utsrelease.h: include/config/kernel.release FORCE
	$(call filechk,utsrelease.h)

PHONY += headerdep
headerdep:
	$(Q)find $(srctree)/include/ -name '*.h' | xargs --max-args 1 \
	$(srctree)/scripts/headerdep.pl -I$(srctree)/include

# ---------------------------------------------------------------------------
# Kernel headers

#Default location for installed headers
export INSTALL_HDR_PATH = $(objtree)/usr

quiet_cmd_headers_install = INSTALL $(INSTALL_HDR_PATH)/include
      cmd_headers_install = \
	mkdir -p $(INSTALL_HDR_PATH); \
	rsync -mrl --include='*/' --include='*\.h' --exclude='*' \
	usr/include $(INSTALL_HDR_PATH)

PHONY += headers_install
headers_install: headers
	$(call cmd,headers_install)

PHONY += archheaders archscripts

hdr-inst := -f $(srctree)/scripts/Makefile.headersinst obj

PHONY += headers
headers: $(version_h) scripts_unifdef uapi-asm-generic archheaders archscripts
	$(if $(wildcard $(srctree)/arch/$(SRCARCH)/include/uapi/asm/Kbuild),, \
	  $(error Headers not exportable for the $(SRCARCH) architecture))
	$(Q)$(MAKE) $(hdr-inst)=include/uapi
	$(Q)$(MAKE) $(hdr-inst)=arch/$(SRCARCH)/include/uapi

# Deprecated. It is no-op now.
PHONY += headers_check
headers_check:
	@:

ifdef CONFIG_HEADERS_INSTALL
prepare: headers
endif

PHONY += scripts_unifdef
scripts_unifdef: scripts_basic
	$(Q)$(MAKE) $(build)=scripts scripts/unifdef

# ---------------------------------------------------------------------------
# Kernel selftest

PHONY += kselftest
kselftest:
	$(Q)$(MAKE) -C $(srctree)/tools/testing/selftests run_tests

kselftest-%: FORCE
	$(Q)$(MAKE) -C $(srctree)/tools/testing/selftests $*

PHONY += kselftest-merge
kselftest-merge:
	$(if $(wildcard $(objtree)/.config),, $(error No .config exists, config your kernel first!))
	$(Q)find $(srctree)/tools/testing/selftests -name config | \
		xargs $(srctree)/scripts/kconfig/merge_config.sh -m $(objtree)/.config
	$(Q)$(MAKE) -f $(srctree)/Makefile olddefconfig

# ---------------------------------------------------------------------------
# Devicetree files

ifneq ($(wildcard $(srctree)/arch/$(SRCARCH)/boot/dts/),)
dtstree := arch/$(SRCARCH)/boot/dts
endif

ifneq ($(dtstree),)

%.dtb: include/config/kernel.release scripts_dtc
	$(Q)$(MAKE) $(build)=$(dtstree) $(dtstree)/$@

%.dtbo: include/config/kernel.release scripts_dtc
	$(Q)$(MAKE) $(build)=$(dtstree) $(dtstree)/$@

PHONY += dtbs dtbs_install dtbs_check
dtbs: include/config/kernel.release scripts_dtc
	$(Q)$(MAKE) $(build)=$(dtstree)

ifneq ($(filter dtbs_check, $(MAKECMDGOALS)),)
export CHECK_DTBS=y
dtbs: dt_binding_check
endif

dtbs_check: dtbs

dtbs_install:
	$(Q)$(MAKE) $(dtbinst)=$(dtstree) dst=$(INSTALL_DTBS_PATH)

ifdef CONFIG_OF_EARLY_FLATTREE
all: dtbs
endif

endif

PHONY += scripts_dtc
scripts_dtc: scripts_basic
	$(Q)$(MAKE) $(build)=scripts/dtc

ifneq ($(filter dt_binding_check, $(MAKECMDGOALS)),)
export CHECK_DT_BINDING=y
endif

PHONY += dt_binding_check
dt_binding_check: scripts_dtc
	$(Q)$(MAKE) $(build)=Documentation/devicetree/bindings

# ---------------------------------------------------------------------------
# Modules

ifdef CONFIG_MODULES

# By default, build modules as well

all: modules

# When we're building modules with modversions, we need to consider
# the built-in objects during the descend as well, in order to
# make sure the checksums are up to date before we record them.
ifdef CONFIG_MODVERSIONS
  KBUILD_BUILTIN := 1
endif

# Build modules
#
# A module can be listed more than once in obj-m resulting in
# duplicate lines in modules.order files.  Those are removed
# using awk while concatenating to the final file.

PHONY += modules
modules: $(if $(KBUILD_BUILTIN),vmlinux) modules_check modules_prepare
	$(Q)$(MAKE) -f $(srctree)/scripts/Makefile.modpost

PHONY += modules_check
modules_check: modules.order
	$(Q)$(CONFIG_SHELL) $(srctree)/scripts/modules-check.sh $<

cmd_modules_order = $(AWK) '!x[$$0]++' $(real-prereqs) > $@

modules.order: $(subdir-modorder) FORCE
	$(call if_changed,modules_order)

targets += modules.order

# Target to prepare building external modules
PHONY += modules_prepare
modules_prepare: prepare
	$(Q)$(MAKE) $(build)=scripts scripts/module.lds

# Target to install modules
PHONY += modules_install
modules_install: _modinst_ _modinst_post

PHONY += _modinst_
_modinst_:
	@rm -rf $(MODLIB)/kernel
	@rm -f $(MODLIB)/source
	@mkdir -p $(MODLIB)/kernel
	@ln -s $(abspath $(srctree)) $(MODLIB)/source
	@if [ ! $(objtree) -ef  $(MODLIB)/build ]; then \
		rm -f $(MODLIB)/build ; \
		ln -s $(CURDIR) $(MODLIB)/build ; \
	fi
	@sed 's:^:kernel/:' modules.order > $(MODLIB)/modules.order
	@cp -f modules.builtin $(MODLIB)/
	@cp -f $(objtree)/modules.builtin.modinfo $(MODLIB)/
	$(Q)$(MAKE) -f $(srctree)/scripts/Makefile.modinst

# This depmod is only for convenience to give the initial
# boot a modules.dep even before / is mounted read-write.  However the
# boot script depmod is the master version.
PHONY += _modinst_post
_modinst_post: _modinst_
	$(call cmd,depmod)

ifeq ($(CONFIG_MODULE_SIG), y)
PHONY += modules_sign
modules_sign:
	$(Q)$(MAKE) -f $(srctree)/scripts/Makefile.modsign
endif

else # CONFIG_MODULES

# Modules not configured
# ---------------------------------------------------------------------------

PHONY += modules modules_install
modules modules_install:
	@echo >&2
	@echo >&2 "The present kernel configuration has modules disabled."
	@echo >&2 "Type 'make config' and enable loadable module support."
	@echo >&2 "Then build a kernel with module support enabled."
	@echo >&2
	@exit 1

endif # CONFIG_MODULES

###
# Cleaning is done on three levels.
# make clean     Delete most generated files
#                Leave enough to build external modules
# make mrproper  Delete the current configuration, and all generated files
# make distclean Remove editor backup files, patch leftover files and the like

# Directories & files removed with 'make clean'
CLEAN_FILES += include/ksym vmlinux.symvers \
	       modules.builtin modules.builtin.modinfo modules.nsdeps \
	       compile_commands.json .thinlto-cache

# Directories & files removed with 'make mrproper'
MRPROPER_FILES += include/config include/generated          \
		  arch/$(SRCARCH)/include/generated .tmp_objdiff \
		  debian snap tar-install \
		  .config .config.old .version \
		  Module.symvers \
		  signing_key.pem signing_key.priv signing_key.x509	\
		  x509.genkey extra_certificates signing_key.x509.keyid	\
		  signing_key.x509.signer vmlinux-gdb.py \
		  *.spec

# Directories & files removed with 'make distclean'
DISTCLEAN_FILES += tags TAGS cscope* GPATH GTAGS GRTAGS GSYMS

# clean - Delete most, but leave enough to build external modules
#
clean: rm-files := $(CLEAN_FILES)

PHONY += archclean vmlinuxclean

vmlinuxclean:
	$(Q)$(CONFIG_SHELL) $(srctree)/scripts/link-vmlinux.sh clean
	$(Q)$(if $(ARCH_POSTLINK), $(MAKE) -f $(ARCH_POSTLINK) clean)

clean: archclean vmlinuxclean resolve_btfids_clean

# mrproper - Delete all generated files, including .config
#
mrproper: rm-files := $(wildcard $(MRPROPER_FILES))
mrproper-dirs      := $(addprefix _mrproper_,scripts)

PHONY += $(mrproper-dirs) mrproper
$(mrproper-dirs):
	$(Q)$(MAKE) $(clean)=$(patsubst _mrproper_%,%,$@)

mrproper: clean $(mrproper-dirs)
	$(call cmd,rmfiles)

# distclean
#
distclean: rm-files := $(wildcard $(DISTCLEAN_FILES))

PHONY += distclean

distclean: mrproper
	$(call cmd,rmfiles)
	@find $(srctree) $(RCS_FIND_IGNORE) \
		\( -name '*.orig' -o -name '*.rej' -o -name '*~' \
		-o -name '*.bak' -o -name '#*#' -o -name '*%' \
		-o -name 'core' \) \
		-type f -print | xargs rm -f


# Packaging of the kernel to various formats
# ---------------------------------------------------------------------------

%src-pkg: FORCE
	$(Q)$(MAKE) -f $(srctree)/scripts/Makefile.package $@
%pkg: include/config/kernel.release FORCE
	$(Q)$(MAKE) -f $(srctree)/scripts/Makefile.package $@

# Brief documentation of the typical targets used
# ---------------------------------------------------------------------------

boards := $(wildcard $(srctree)/arch/$(SRCARCH)/configs/*_defconfig)
boards := $(sort $(notdir $(boards)))
board-dirs := $(dir $(wildcard $(srctree)/arch/$(SRCARCH)/configs/*/*_defconfig))
board-dirs := $(sort $(notdir $(board-dirs:/=)))

PHONY += help
help:
	@echo  'Cleaning targets:'
	@echo  '  clean		  - Remove most generated files but keep the config and'
	@echo  '                    enough build support to build external modules'
	@echo  '  mrproper	  - Remove all generated files + config + various backup files'
	@echo  '  distclean	  - mrproper + remove editor backup and patch files'
	@echo  ''
	@echo  'Configuration targets:'
	@$(MAKE) -f $(srctree)/scripts/kconfig/Makefile help
	@echo  ''
	@echo  'Other generic targets:'
	@echo  '  all		  - Build all targets marked with [*]'
	@echo  '* vmlinux	  - Build the bare kernel'
	@echo  '* modules	  - Build all modules'
	@echo  '  modules_install - Install all modules to INSTALL_MOD_PATH (default: /)'
	@echo  '  dir/            - Build all files in dir and below'
	@echo  '  dir/file.[ois]  - Build specified target only'
	@echo  '  dir/file.ll     - Build the LLVM assembly file'
	@echo  '                    (requires compiler support for LLVM assembly generation)'
	@echo  '  dir/file.lst    - Build specified mixed source/assembly target only'
	@echo  '                    (requires a recent binutils and recent build (System.map))'
	@echo  '  dir/file.ko     - Build module including final link'
	@echo  '  modules_prepare - Set up for building external modules'
	@echo  '  tags/TAGS	  - Generate tags file for editors'
	@echo  '  cscope	  - Generate cscope index'
	@echo  '  gtags           - Generate GNU GLOBAL index'
	@echo  '  kernelrelease	  - Output the release version string (use with make -s)'
	@echo  '  kernelversion	  - Output the version stored in Makefile (use with make -s)'
	@echo  '  image_name	  - Output the image name (use with make -s)'
	@echo  '  headers_install - Install sanitised kernel headers to INSTALL_HDR_PATH'; \
	 echo  '                    (default: $(INSTALL_HDR_PATH))'; \
	 echo  ''
	@echo  'Static analysers:'
	@echo  '  checkstack      - Generate a list of stack hogs'
	@echo  '  versioncheck    - Sanity check on version.h usage'
	@echo  '  includecheck    - Check for duplicate included header files'
	@echo  '  export_report   - List the usages of all exported symbols'
	@echo  '  headerdep       - Detect inclusion cycles in headers'
	@echo  '  coccicheck      - Check with Coccinelle'
	@echo  '  clang-analyzer  - Check with clang static analyzer'
	@echo  '  clang-tidy      - Check with clang-tidy'
	@echo  ''
	@echo  'Tools:'
	@echo  '  nsdeps          - Generate missing symbol namespace dependencies'
	@echo  ''
	@echo  'Kernel selftest:'
	@echo  '  kselftest         - Build and run kernel selftest'
	@echo  '                      Build, install, and boot kernel before'
	@echo  '                      running kselftest on it'
	@echo  '                      Run as root for full coverage'
	@echo  '  kselftest-all     - Build kernel selftest'
	@echo  '  kselftest-install - Build and install kernel selftest'
	@echo  '  kselftest-clean   - Remove all generated kselftest files'
	@echo  '  kselftest-merge   - Merge all the config dependencies of'
	@echo  '		      kselftest to existing .config.'
	@echo  ''
	@echo  'Rust targets:'
	@echo  '  rustfmt	  - Reformat all the Rust code in the kernel'
	@echo  '  rustfmtcheck	  - Checks if all the Rust code in the kernel'
	@echo  '		    is formatted, printing a diff otherwise.'
	@echo  '  rustdoc	  - Generate Rust documentation'
	@echo  '		    (requires kernel .config)'
	@echo  ''
	@$(if $(dtstree), \
		echo 'Devicetree:'; \
		echo '* dtbs             - Build device tree blobs for enabled boards'; \
		echo '  dtbs_install     - Install dtbs to $(INSTALL_DTBS_PATH)'; \
		echo '  dt_binding_check - Validate device tree binding documents'; \
		echo '  dtbs_check       - Validate device tree source files';\
		echo '')

	@echo 'Userspace tools targets:'
	@echo '  use "make tools/help"'
	@echo '  or  "cd tools; make help"'
	@echo  ''
	@echo  'Kernel packaging:'
	@$(MAKE) -f $(srctree)/scripts/Makefile.package help
	@echo  ''
	@echo  'Documentation targets:'
	@$(MAKE) -f $(srctree)/Documentation/Makefile dochelp
	@echo  ''
	@echo  'Architecture specific targets ($(SRCARCH)):'
	@$(if $(archhelp),$(archhelp),\
		echo '  No architecture specific help defined for $(SRCARCH)')
	@echo  ''
	@$(if $(boards), \
		$(foreach b, $(boards), \
		printf "  %-27s - Build for %s\\n" $(b) $(subst _defconfig,,$(b));) \
		echo '')
	@$(if $(board-dirs), \
		$(foreach b, $(board-dirs), \
		printf "  %-16s - Show %s-specific targets\\n" help-$(b) $(b);) \
		printf "  %-16s - Show all of the above\\n" help-boards; \
		echo '')

	@echo  '  make V=0|1 [targets] 0 => quiet build (default), 1 => verbose build'
	@echo  '  make V=2   [targets] 2 => give reason for rebuild of target'
	@echo  '  make O=dir [targets] Locate all output files in "dir", including .config'
	@echo  '  make C=1   [targets] Check re-compiled c source with $$CHECK'
	@echo  '                       (sparse by default)'
	@echo  '  make C=2   [targets] Force check of all c source with $$CHECK'
	@echo  '  make RECORDMCOUNT_WARN=1 [targets] Warn about ignored mcount sections'
	@echo  '  make W=n   [targets] Enable extra build checks, n=1,2,3 where'
	@echo  '		1: warnings which may be relevant and do not occur too often'
	@echo  '		2: warnings which occur quite often but may still be relevant'
	@echo  '		3: more obscure warnings, can most likely be ignored'
	@echo  '		Multiple levels can be combined with W=12 or W=123'
	@echo  ''
	@echo  'Execute "make" or "make all" to build all targets marked with [*] '
	@echo  'For further info see the ./README file'


help-board-dirs := $(addprefix help-,$(board-dirs))

help-boards: $(help-board-dirs)

boards-per-dir = $(sort $(notdir $(wildcard $(srctree)/arch/$(SRCARCH)/configs/$*/*_defconfig)))

$(help-board-dirs): help-%:
	@echo  'Architecture specific targets ($(SRCARCH) $*):'
	@$(if $(boards-per-dir), \
		$(foreach b, $(boards-per-dir), \
		printf "  %-24s - Build for %s\\n" $*/$(b) $(subst _defconfig,,$(b));) \
		echo '')


# Documentation targets
# ---------------------------------------------------------------------------
DOC_TARGETS := xmldocs latexdocs pdfdocs htmldocs epubdocs cleandocs \
	       linkcheckdocs dochelp refcheckdocs
PHONY += $(DOC_TARGETS)
$(DOC_TARGETS):
	$(Q)$(MAKE) $(build)=Documentation $@


# Rust targets
# ---------------------------------------------------------------------------

# Documentation target
#
# Using the singular to avoid running afoul of `no-dot-config-targets`.
PHONY += rustdoc
rustdoc: prepare0
	$(Q)$(MAKE) $(build)=rust $@

# Formatting targets
PHONY += rustfmt rustfmtcheck

rustfmt:
	find -name '*.rs' | xargs $(RUSTFMT)

rustfmtcheck:
	find -name '*.rs' | xargs $(RUSTFMT) --check


# Misc
# ---------------------------------------------------------------------------

PHONY += scripts_gdb
scripts_gdb: prepare0
	$(Q)$(MAKE) $(build)=scripts/gdb
	$(Q)ln -fsn $(abspath $(srctree)/scripts/gdb/vmlinux-gdb.py)

ifdef CONFIG_GDB_SCRIPTS
all: scripts_gdb
endif

else # KBUILD_EXTMOD

###
# External module support.
# When building external modules the kernel used as basis is considered
# read-only, and no consistency checks are made and the make
# system is not used on the basis kernel. If updates are required
# in the basis kernel ordinary make commands (without M=...) must
# be used.
#
# The following are the only valid targets when building external
# modules.
# make M=dir clean     Delete all automatically generated files
# make M=dir modules   Make all modules in specified dir
# make M=dir	       Same as 'make M=dir modules'
# make M=dir modules_install
#                      Install the modules built in the module directory
#                      Assumes install directory is already created

# We are always building only modules.
KBUILD_BUILTIN :=
KBUILD_MODULES := 1

build-dirs := $(KBUILD_EXTMOD)
PHONY += modules
modules: $(MODORDER)
	$(Q)$(MAKE) -f $(srctree)/scripts/Makefile.modpost

$(MODORDER): descend
	@:

PHONY += modules_install
modules_install: _emodinst_ _emodinst_post

install-dir := $(if $(INSTALL_MOD_DIR),$(INSTALL_MOD_DIR),extra)
PHONY += _emodinst_
_emodinst_:
	$(Q)mkdir -p $(MODLIB)/$(install-dir)
	$(Q)$(MAKE) -f $(srctree)/scripts/Makefile.modinst

PHONY += _emodinst_post
_emodinst_post: _emodinst_
	$(call cmd,depmod)

compile_commands.json: $(extmod-prefix)compile_commands.json
PHONY += compile_commands.json

clean-dirs := $(KBUILD_EXTMOD)
clean: rm-files := $(KBUILD_EXTMOD)/Module.symvers $(KBUILD_EXTMOD)/modules.nsdeps \
	$(KBUILD_EXTMOD)/compile_commands.json $(KBUILD_EXTMOD)/.thinlto-cache

PHONY += help
help:
	@echo  '  Building external modules.'
	@echo  '  Syntax: make -C path/to/kernel/src M=$$PWD target'
	@echo  ''
	@echo  '  modules         - default target, build the module(s)'
	@echo  '  modules_install - install the module'
	@echo  '  clean           - remove generated files in module directory only'
	@echo  ''

# no-op for external module builds
PHONY += prepare modules_prepare

endif # KBUILD_EXTMOD

# Single targets
# ---------------------------------------------------------------------------
# To build individual files in subdirectories, you can do like this:
#
#   make foo/bar/baz.s
#
# The supported suffixes for single-target are listed in 'single-targets'
#
# To build only under specific subdirectories, you can do like this:
#
#   make foo/bar/baz/

ifdef single-build

# .ko is special because modpost is needed
single-ko := $(sort $(filter %.ko, $(MAKECMDGOALS)))
single-no-ko := $(sort $(patsubst %.ko,%.mod, $(MAKECMDGOALS)))

$(single-ko): single_modpost
	@:
$(single-no-ko): descend
	@:

ifeq ($(KBUILD_EXTMOD),)
# For the single build of in-tree modules, use a temporary file to avoid
# the situation of modules_install installing an invalid modules.order.
MODORDER := .modules.tmp
endif

PHONY += single_modpost
single_modpost: $(single-no-ko) modules_prepare
	$(Q){ $(foreach m, $(single-ko), echo $(extmod-prefix)$m;) } > $(MODORDER)
	$(Q)$(MAKE) -f $(srctree)/scripts/Makefile.modpost

KBUILD_MODULES := 1

export KBUILD_SINGLE_TARGETS := $(addprefix $(extmod-prefix), $(single-no-ko))

# trim unrelated directories
build-dirs := $(foreach d, $(build-dirs), \
			$(if $(filter $(d)/%, $(KBUILD_SINGLE_TARGETS)), $(d)))

endif

ifndef CONFIG_MODULES
KBUILD_MODULES :=
endif

# Handle descending into subdirectories listed in $(build-dirs)
# Preset locale variables to speed up the build process. Limit locale
# tweaks to this spot to avoid wrong language settings when running
# make menuconfig etc.
# Error messages still appears in the original language
PHONY += descend $(build-dirs)
descend: $(build-dirs)
$(build-dirs): prepare
	$(Q)$(MAKE) $(build)=$@ \
	single-build=$(if $(filter-out $@/, $(filter $@/%, $(KBUILD_SINGLE_TARGETS))),1) \
	need-builtin=1 need-modorder=1

clean-dirs := $(addprefix _clean_, $(clean-dirs))
PHONY += $(clean-dirs) clean
$(clean-dirs):
	$(Q)$(MAKE) $(clean)=$(patsubst _clean_%,%,$@)

clean: $(clean-dirs)
	$(call cmd,rmfiles)
	@find $(if $(KBUILD_EXTMOD), $(KBUILD_EXTMOD), .) $(RCS_FIND_IGNORE) \
		\( -name '*.[aios]' -o -name '*.ko' -o -name '.*.cmd' \
		-o -name '*.rmeta' \
		-o -name '*.ko.*' \
		-o -name '*.dtb' -o -name '*.dtbo' -o -name '*.dtb.S' -o -name '*.dt.yaml' \
		-o -name '*.dwo' -o -name '*.lst' \
		-o -name '*.su' -o -name '*.mod' \
		-o -name '.*.d' -o -name '.*.tmp' -o -name '*.mod.c' \
		-o -name '*.lex.c' -o -name '*.tab.[ch]' \
		-o -name '*.asn1.[ch]' \
		-o -name '*.symtypes' -o -name 'modules.order' \
		-o -name '.tmp_*.o.*' \
		-o -name '*.c.[012]*.*' \
		-o -name '*.ll' \
		-o -name '*.gcno' \
		-o -name '*.*.symversions' \) -type f -print | xargs rm -f

# Generate tags for editors
# ---------------------------------------------------------------------------
quiet_cmd_tags = GEN     $@
      cmd_tags = $(BASH) $(srctree)/scripts/tags.sh $@

tags TAGS cscope gtags: FORCE
	$(call cmd,tags)

# Script to generate missing namespace dependencies
# ---------------------------------------------------------------------------

PHONY += nsdeps
nsdeps: export KBUILD_NSDEPS=1
nsdeps: modules
	$(Q)$(CONFIG_SHELL) $(srctree)/scripts/nsdeps

# Clang Tooling
# ---------------------------------------------------------------------------

quiet_cmd_gen_compile_commands = GEN     $@
      cmd_gen_compile_commands = $(PYTHON3) $< -a $(AR) -o $@ $(filter-out $<, $(real-prereqs))

$(extmod-prefix)compile_commands.json: scripts/clang-tools/gen_compile_commands.py \
	$(if $(KBUILD_EXTMOD),,$(KBUILD_VMLINUX_OBJS) $(KBUILD_VMLINUX_LIBS)) \
	$(if $(CONFIG_MODULES), $(MODORDER)) FORCE
	$(call if_changed,gen_compile_commands)

targets += $(extmod-prefix)compile_commands.json

PHONY += clang-tidy clang-analyzer

ifdef CONFIG_CC_IS_CLANG
quiet_cmd_clang_tools = CHECK   $<
      cmd_clang_tools = $(PYTHON3) $(srctree)/scripts/clang-tools/run-clang-tools.py $@ $<

clang-tidy clang-analyzer: $(extmod-prefix)compile_commands.json
	$(call cmd,clang_tools)
else
clang-tidy clang-analyzer:
	@echo "$@ requires CC=clang" >&2
	@false
endif

# Scripts to check various things for consistency
# ---------------------------------------------------------------------------

PHONY += includecheck versioncheck coccicheck export_report

includecheck:
	find $(srctree)/* $(RCS_FIND_IGNORE) \
		-name '*.[hcS]' -type f -print | sort \
		| xargs $(PERL) -w $(srctree)/scripts/checkincludes.pl

versioncheck:
	find $(srctree)/* $(RCS_FIND_IGNORE) \
		-name '*.[hcS]' -type f -print | sort \
		| xargs $(PERL) -w $(srctree)/scripts/checkversion.pl

coccicheck:
	$(Q)$(BASH) $(srctree)/scripts/$@

export_report:
	$(PERL) $(srctree)/scripts/export_report.pl

PHONY += checkstack kernelrelease kernelversion image_name

# UML needs a little special treatment here.  It wants to use the host
# toolchain, so needs $(SUBARCH) passed to checkstack.pl.  Everyone
# else wants $(ARCH), including people doing cross-builds, which means
# that $(SUBARCH) doesn't work here.
ifeq ($(ARCH), um)
CHECKSTACK_ARCH := $(SUBARCH)
else
CHECKSTACK_ARCH := $(ARCH)
endif
checkstack:
	$(OBJDUMP) -d vmlinux $$(find . -name '*.ko') | \
	$(PERL) $(srctree)/scripts/checkstack.pl $(CHECKSTACK_ARCH)

kernelrelease:
	@echo "$(KERNELVERSION)$$($(CONFIG_SHELL) $(srctree)/scripts/setlocalversion $(srctree))"

kernelversion:
	@echo $(KERNELVERSION)

image_name:
	@echo $(KBUILD_IMAGE)

# Clear a bunch of variables before executing the submake

ifeq ($(quiet),silent_)
tools_silent=s
endif

tools/: FORCE
	$(Q)mkdir -p $(objtree)/tools
	$(Q)$(MAKE) LDFLAGS= MAKEFLAGS="$(tools_silent) $(filter --j% -j,$(MAKEFLAGS))" O=$(abspath $(objtree)) subdir=tools -C $(srctree)/tools/

tools/%: FORCE
	$(Q)mkdir -p $(objtree)/tools
	$(Q)$(MAKE) LDFLAGS= MAKEFLAGS="$(tools_silent) $(filter --j% -j,$(MAKEFLAGS))" O=$(abspath $(objtree)) subdir=tools -C $(srctree)/tools/ $*

quiet_cmd_rmfiles = $(if $(wildcard $(rm-files)),CLEAN   $(wildcard $(rm-files)))
      cmd_rmfiles = rm -rf $(rm-files)

# Run depmod only if we have System.map and depmod is executable
quiet_cmd_depmod = DEPMOD  $(KERNELRELEASE)
      cmd_depmod = $(CONFIG_SHELL) $(srctree)/scripts/depmod.sh $(DEPMOD) \
                   $(KERNELRELEASE)

# read saved command lines for existing targets
existing-targets := $(wildcard $(sort $(targets)))

-include $(foreach f,$(existing-targets),$(dir $(f)).$(notdir $(f)).cmd)

endif # config-build
endif # mixed-build
endif # need-sub-make

PHONY += FORCE
FORCE:

# Declare the contents of the PHONY variable as phony.  We keep that
# information in a variable so we can use it in if_changed and friends.
.PHONY: $(PHONY)<|MERGE_RESOLUTION|>--- conflicted
+++ resolved
@@ -120,6 +120,13 @@
 
 export KBUILD_CHECKSRC
 
+# Enable "clippy" (a linter) as part of the Rust compilation.
+#
+# Use 'make CLIPPY=1' to enable it.
+ifeq ("$(origin CLIPPY)", "command line")
+  KBUILD_CLIPPY := $(CLIPPY)
+endif
+
 # Use make M=dir or set the environment variable KBUILD_EXTMOD to specify the
 # directory of external module to build. Setting M= takes precedence.
 ifeq ("$(origin M)", "command line")
@@ -225,46 +232,6 @@
 # so that IDEs/editors are able to understand relative filenames.
 MAKEFLAGS += --no-print-directory
 
-<<<<<<< HEAD
-# Call a source code checker (by default, "sparse") as part of the
-# C compilation.
-#
-# Use 'make C=1' to enable checking of only re-compiled files.
-# Use 'make C=2' to enable checking of *all* source files, regardless
-# of whether they are re-compiled or not.
-#
-# See the file "Documentation/dev-tools/sparse.rst" for more details,
-# including where to get the "sparse" utility.
-
-ifeq ("$(origin C)", "command line")
-  KBUILD_CHECKSRC = $(C)
-endif
-ifndef KBUILD_CHECKSRC
-  KBUILD_CHECKSRC = 0
-endif
-
-# Enable "clippy" (a linter) as part of the Rust compilation.
-#
-# Use 'make CLIPPY=1' to enable it.
-ifeq ("$(origin CLIPPY)", "command line")
-  KBUILD_CLIPPY := $(CLIPPY)
-endif
-
-# Use make M=dir or set the environment variable KBUILD_EXTMOD to specify the
-# directory of external module to build. Setting M= takes precedence.
-ifeq ("$(origin M)", "command line")
-  KBUILD_EXTMOD := $(M)
-endif
-
-$(if $(word 2, $(KBUILD_EXTMOD)), \
-	$(error building multiple external modules is not supported))
-
-export KBUILD_CHECKSRC KBUILD_EXTMOD
-
-extmod-prefix = $(if $(KBUILD_EXTMOD),$(KBUILD_EXTMOD)/)
-
-=======
->>>>>>> a38fd874
 ifeq ($(abs_srctree),$(abs_objtree))
         # building in the source tree
         srctree := .
@@ -619,9 +586,23 @@
 	{ echo "# this is build directory, ignore it"; echo "*"; } > .gitignore
 endif
 
-<<<<<<< HEAD
 TENTATIVE_CLANG_FLAGS := -Werror=unknown-warning-option
-=======
+
+ifneq ($(CROSS_COMPILE),)
+TENTATIVE_CLANG_FLAGS	+= --target=$(notdir $(CROSS_COMPILE:%-=%))
+GCC_TOOLCHAIN_DIR := $(dir $(shell which $(CROSS_COMPILE)elfedit))
+TENTATIVE_CLANG_FLAGS	+= --prefix=$(GCC_TOOLCHAIN_DIR)$(notdir $(CROSS_COMPILE))
+GCC_TOOLCHAIN	:= $(realpath $(GCC_TOOLCHAIN_DIR)/..)
+endif
+ifneq ($(GCC_TOOLCHAIN),)
+TENTATIVE_CLANG_FLAGS	+= --gcc-toolchain=$(GCC_TOOLCHAIN)
+endif
+ifneq ($(LLVM_IAS),1)
+TENTATIVE_CLANG_FLAGS	+= -no-integrated-as
+endif
+
+export TENTATIVE_CLANG_FLAGS
+
 # The expansion should be delayed until arch/$(SRCARCH)/Makefile is included.
 # Some architectures define CROSS_COMPILE in arch/$(SRCARCH)/Makefile.
 # CC_VERSION_TEXT is referenced from Kconfig (so it needs export),
@@ -629,23 +610,6 @@
 CC_VERSION_TEXT = $(shell $(CC) --version 2>/dev/null | head -n 1 | sed 's/\#//g')
 
 ifneq ($(findstring clang,$(CC_VERSION_TEXT)),)
->>>>>>> a38fd874
-ifneq ($(CROSS_COMPILE),)
-TENTATIVE_CLANG_FLAGS	+= --target=$(notdir $(CROSS_COMPILE:%-=%))
-GCC_TOOLCHAIN_DIR := $(dir $(shell which $(CROSS_COMPILE)elfedit))
-TENTATIVE_CLANG_FLAGS	+= --prefix=$(GCC_TOOLCHAIN_DIR)$(notdir $(CROSS_COMPILE))
-GCC_TOOLCHAIN	:= $(realpath $(GCC_TOOLCHAIN_DIR)/..)
-endif
-ifneq ($(GCC_TOOLCHAIN),)
-TENTATIVE_CLANG_FLAGS	+= --gcc-toolchain=$(GCC_TOOLCHAIN)
-endif
-ifneq ($(LLVM_IAS),1)
-TENTATIVE_CLANG_FLAGS	+= -no-integrated-as
-endif
-
-export TENTATIVE_CLANG_FLAGS
-
-ifneq ($(shell $(CC) --version 2>&1 | head -n 1 | grep clang),)
 CLANG_FLAGS	+= $(TENTATIVE_CLANG_FLAGS)
 KBUILD_CFLAGS	+= $(CLANG_FLAGS)
 KBUILD_AFLAGS	+= $(CLANG_FLAGS)
