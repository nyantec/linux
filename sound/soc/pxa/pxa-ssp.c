--- conflicted
+++ resolved
@@ -155,9 +155,8 @@
 	struct ssp_device *ssp = priv->ssp;
 
 	if (!cpu_dai->active)
-		clk_enable(priv->dev.ssp->clk);
-
-<<<<<<< HEAD
+		clk_enable(ssp->clk);
+
 	priv->cr0 = __raw_readl(ssp->mmio_base + SSCR0);
 	priv->cr1 = __raw_readl(ssp->mmio_base + SSCR1);
 	priv->to  = __raw_readl(ssp->mmio_base + SSTO);
@@ -165,11 +164,6 @@
 
 	ssp_disable(ssp);
 	clk_disable(ssp->clk);
-=======
-	ssp_save_state(&priv->dev, &priv->state);
-	clk_disable(priv->dev.ssp->clk);
-
->>>>>>> 25cf84cf
 	return 0;
 }
 
@@ -179,28 +173,19 @@
 	struct ssp_device *ssp = priv->ssp;
 	uint32_t sssr = SSSR_ROR | SSSR_TUR | SSSR_BCE;
 
-<<<<<<< HEAD
-	if (!cpu_dai->active)
-		return 0;
-
 	clk_enable(ssp->clk);
 
 	__raw_writel(sssr, ssp->mmio_base + SSSR);
-=======
-	clk_enable(priv->dev.ssp->clk);
-	ssp_restore_state(&priv->dev, &priv->state);
-
-	if (cpu_dai->active)
-		ssp_enable(&priv->dev);
-	else
-		clk_disable(priv->dev.ssp->clk);
->>>>>>> 25cf84cf
-
 	__raw_writel(priv->cr0 & ~SSCR0_SSE, ssp->mmio_base + SSCR0);
 	__raw_writel(priv->cr1, ssp->mmio_base + SSCR1);
 	__raw_writel(priv->to,  ssp->mmio_base + SSTO);
 	__raw_writel(priv->psp, ssp->mmio_base + SSPSP);
-	__raw_writel(priv->cr0 | SSCR0_SSE, ssp->mmio_base + SSCR0);
+
+	if (cpu_dai->active)
+		ssp_enable(ssp);
+	else
+		clk_disable(ssp->clk);
+
 	return 0;
 }
 
