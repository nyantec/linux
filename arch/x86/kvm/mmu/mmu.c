--- conflicted
+++ resolved
@@ -3310,20 +3310,12 @@
 	if (mmu->shadow_root_level == PT64_ROOT_4LEVEL) {
 		pm_mask |= PT_ACCESSED_MASK | PT_WRITABLE_MASK | PT_USER_MASK;
 
-<<<<<<< HEAD
-		if (WARN_ON_ONCE(!mmu->lm_root)) {
-=======
 		if (WARN_ON_ONCE(!mmu->pml4_root)) {
->>>>>>> 8e0eb2fb
 			r = -EIO;
 			goto out_unlock;
 		}
 
-<<<<<<< HEAD
-		mmu->lm_root[0] = __pa(mmu->pae_root) | pm_mask;
-=======
 		mmu->pml4_root[0] = __pa(mmu->pae_root) | pm_mask;
->>>>>>> 8e0eb2fb
 	}
 
 	for (i = 0; i < 4; ++i) {
@@ -3343,11 +3335,7 @@
 	}
 
 	if (mmu->shadow_root_level == PT64_ROOT_4LEVEL)
-<<<<<<< HEAD
-		mmu->root_hpa = __pa(mmu->lm_root);
-=======
 		mmu->root_hpa = __pa(mmu->pml4_root);
->>>>>>> 8e0eb2fb
 	else
 		mmu->root_hpa = __pa(mmu->pae_root);
 
@@ -3362,11 +3350,7 @@
 static int mmu_alloc_special_roots(struct kvm_vcpu *vcpu)
 {
 	struct kvm_mmu *mmu = vcpu->arch.mmu;
-<<<<<<< HEAD
-	u64 *lm_root, *pae_root;
-=======
 	u64 *pml4_root, *pae_root;
->>>>>>> 8e0eb2fb
 
 	/*
 	 * When shadowing 32-bit or PAE NPT with 64-bit NPT, the PML4 and PDP
@@ -3385,22 +3369,14 @@
 	if (WARN_ON_ONCE(mmu->shadow_root_level != PT64_ROOT_4LEVEL))
 		return -EIO;
 
-<<<<<<< HEAD
-	if (mmu->pae_root && mmu->lm_root)
-=======
 	if (mmu->pae_root && mmu->pml4_root)
->>>>>>> 8e0eb2fb
 		return 0;
 
 	/*
 	 * The special roots should always be allocated in concert.  Yell and
 	 * bail if KVM ends up in a state where only one of the roots is valid.
 	 */
-<<<<<<< HEAD
-	if (WARN_ON_ONCE(!tdp_enabled || mmu->pae_root || mmu->lm_root))
-=======
 	if (WARN_ON_ONCE(!tdp_enabled || mmu->pae_root || mmu->pml4_root))
->>>>>>> 8e0eb2fb
 		return -EIO;
 
 	/*
@@ -3411,23 +3387,14 @@
 	if (!pae_root)
 		return -ENOMEM;
 
-<<<<<<< HEAD
-	lm_root = (void *)get_zeroed_page(GFP_KERNEL_ACCOUNT);
-	if (!lm_root) {
-=======
 	pml4_root = (void *)get_zeroed_page(GFP_KERNEL_ACCOUNT);
 	if (!pml4_root) {
->>>>>>> 8e0eb2fb
 		free_page((unsigned long)pae_root);
 		return -ENOMEM;
 	}
 
 	mmu->pae_root = pae_root;
-<<<<<<< HEAD
-	mmu->lm_root = lm_root;
-=======
 	mmu->pml4_root = pml4_root;
->>>>>>> 8e0eb2fb
 
 	return 0;
 }
