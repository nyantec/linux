// SPDX-License-Identifier: GPL-2.0
#include <linux/bitops.h>
#include <linux/types.h>
#include <linux/slab.h>

#include <asm/cpu_entry_area.h>
#include <asm/perf_event.h>
#include <asm/tlbflush.h>
#include <asm/insn.h>

#include "../perf_event.h"

/* Waste a full page so it can be mapped into the cpu_entry_area */
DEFINE_PER_CPU_PAGE_ALIGNED(struct debug_store, cpu_debug_store);

/* The size of a BTS record in bytes: */
#define BTS_RECORD_SIZE		24

#define PEBS_FIXUP_SIZE		PAGE_SIZE

/*
 * pebs_record_32 for p4 and core not supported

struct pebs_record_32 {
	u32 flags, ip;
	u32 ax, bc, cx, dx;
	u32 si, di, bp, sp;
};

 */

union intel_x86_pebs_dse {
	u64 val;
	struct {
		unsigned int ld_dse:4;
		unsigned int ld_stlb_miss:1;
		unsigned int ld_locked:1;
		unsigned int ld_reserved:26;
	};
	struct {
		unsigned int st_l1d_hit:1;
		unsigned int st_reserved1:3;
		unsigned int st_stlb_miss:1;
		unsigned int st_locked:1;
		unsigned int st_reserved2:26;
	};
};


/*
 * Map PEBS Load Latency Data Source encodings to generic
 * memory data source information
 */
#define P(a, b) PERF_MEM_S(a, b)
#define OP_LH (P(OP, LOAD) | P(LVL, HIT))
#define LEVEL(x) P(LVLNUM, x)
#define REM P(REMOTE, REMOTE)
#define SNOOP_NONE_MISS (P(SNOOP, NONE) | P(SNOOP, MISS))

/* Version for Sandy Bridge and later */
static u64 pebs_data_source[] = {
	P(OP, LOAD) | P(LVL, MISS) | LEVEL(L3) | P(SNOOP, NA),/* 0x00:ukn L3 */
	OP_LH | P(LVL, L1)  | LEVEL(L1) | P(SNOOP, NONE),  /* 0x01: L1 local */
	OP_LH | P(LVL, LFB) | LEVEL(LFB) | P(SNOOP, NONE), /* 0x02: LFB hit */
	OP_LH | P(LVL, L2)  | LEVEL(L2) | P(SNOOP, NONE),  /* 0x03: L2 hit */
	OP_LH | P(LVL, L3)  | LEVEL(L3) | P(SNOOP, NONE),  /* 0x04: L3 hit */
	OP_LH | P(LVL, L3)  | LEVEL(L3) | P(SNOOP, MISS),  /* 0x05: L3 hit, snoop miss */
	OP_LH | P(LVL, L3)  | LEVEL(L3) | P(SNOOP, HIT),   /* 0x06: L3 hit, snoop hit */
	OP_LH | P(LVL, L3)  | LEVEL(L3) | P(SNOOP, HITM),  /* 0x07: L3 hit, snoop hitm */
	OP_LH | P(LVL, REM_CCE1) | REM | LEVEL(L3) | P(SNOOP, HIT),  /* 0x08: L3 miss snoop hit */
	OP_LH | P(LVL, REM_CCE1) | REM | LEVEL(L3) | P(SNOOP, HITM), /* 0x09: L3 miss snoop hitm*/
	OP_LH | P(LVL, LOC_RAM)  | LEVEL(RAM) | P(SNOOP, HIT),       /* 0x0a: L3 miss, shared */
	OP_LH | P(LVL, REM_RAM1) | REM | LEVEL(L3) | P(SNOOP, HIT),  /* 0x0b: L3 miss, shared */
	OP_LH | P(LVL, LOC_RAM)  | LEVEL(RAM) | SNOOP_NONE_MISS,     /* 0x0c: L3 miss, excl */
	OP_LH | P(LVL, REM_RAM1) | LEVEL(RAM) | REM | SNOOP_NONE_MISS, /* 0x0d: L3 miss, excl */
	OP_LH | P(LVL, IO)  | LEVEL(NA) | P(SNOOP, NONE), /* 0x0e: I/O */
	OP_LH | P(LVL, UNC) | LEVEL(NA) | P(SNOOP, NONE), /* 0x0f: uncached */
};

/* Patch up minor differences in the bits */
void __init intel_pmu_pebs_data_source_nhm(void)
{
	pebs_data_source[0x05] = OP_LH | P(LVL, L3) | LEVEL(L3) | P(SNOOP, HIT);
	pebs_data_source[0x06] = OP_LH | P(LVL, L3) | LEVEL(L3) | P(SNOOP, HITM);
	pebs_data_source[0x07] = OP_LH | P(LVL, L3) | LEVEL(L3) | P(SNOOP, HITM);
}

void __init intel_pmu_pebs_data_source_skl(bool pmem)
{
	u64 pmem_or_l4 = pmem ? LEVEL(PMEM) : LEVEL(L4);

	pebs_data_source[0x08] = OP_LH | pmem_or_l4 | P(SNOOP, HIT);
	pebs_data_source[0x09] = OP_LH | pmem_or_l4 | REM | P(SNOOP, HIT);
	pebs_data_source[0x0b] = OP_LH | LEVEL(RAM) | REM | P(SNOOP, NONE);
	pebs_data_source[0x0c] = OP_LH | LEVEL(ANY_CACHE) | REM | P(SNOOPX, FWD);
	pebs_data_source[0x0d] = OP_LH | LEVEL(ANY_CACHE) | REM | P(SNOOP, HITM);
}

static u64 precise_store_data(u64 status)
{
	union intel_x86_pebs_dse dse;
	u64 val = P(OP, STORE) | P(SNOOP, NA) | P(LVL, L1) | P(TLB, L2);

	dse.val = status;

	/*
	 * bit 4: TLB access
	 * 1 = stored missed 2nd level TLB
	 *
	 * so it either hit the walker or the OS
	 * otherwise hit 2nd level TLB
	 */
	if (dse.st_stlb_miss)
		val |= P(TLB, MISS);
	else
		val |= P(TLB, HIT);

	/*
	 * bit 0: hit L1 data cache
	 * if not set, then all we know is that
	 * it missed L1D
	 */
	if (dse.st_l1d_hit)
		val |= P(LVL, HIT);
	else
		val |= P(LVL, MISS);

	/*
	 * bit 5: Locked prefix
	 */
	if (dse.st_locked)
		val |= P(LOCK, LOCKED);

	return val;
}

static u64 precise_datala_hsw(struct perf_event *event, u64 status)
{
	union perf_mem_data_src dse;

	dse.val = PERF_MEM_NA;

	if (event->hw.flags & PERF_X86_EVENT_PEBS_ST_HSW)
		dse.mem_op = PERF_MEM_OP_STORE;
	else if (event->hw.flags & PERF_X86_EVENT_PEBS_LD_HSW)
		dse.mem_op = PERF_MEM_OP_LOAD;

	/*
	 * L1 info only valid for following events:
	 *
	 * MEM_UOPS_RETIRED.STLB_MISS_STORES
	 * MEM_UOPS_RETIRED.LOCK_STORES
	 * MEM_UOPS_RETIRED.SPLIT_STORES
	 * MEM_UOPS_RETIRED.ALL_STORES
	 */
	if (event->hw.flags & PERF_X86_EVENT_PEBS_ST_HSW) {
		if (status & 1)
			dse.mem_lvl = PERF_MEM_LVL_L1 | PERF_MEM_LVL_HIT;
		else
			dse.mem_lvl = PERF_MEM_LVL_L1 | PERF_MEM_LVL_MISS;
	}
	return dse.val;
}

static u64 load_latency_data(u64 status)
{
	union intel_x86_pebs_dse dse;
	u64 val;

	dse.val = status;

	/*
	 * use the mapping table for bit 0-3
	 */
	val = pebs_data_source[dse.ld_dse];

	/*
	 * Nehalem models do not support TLB, Lock infos
	 */
	if (x86_pmu.pebs_no_tlb) {
		val |= P(TLB, NA) | P(LOCK, NA);
		return val;
	}
	/*
	 * bit 4: TLB access
	 * 0 = did not miss 2nd level TLB
	 * 1 = missed 2nd level TLB
	 */
	if (dse.ld_stlb_miss)
		val |= P(TLB, MISS) | P(TLB, L2);
	else
		val |= P(TLB, HIT) | P(TLB, L1) | P(TLB, L2);

	/*
	 * bit 5: locked prefix
	 */
	if (dse.ld_locked)
		val |= P(LOCK, LOCKED);

	return val;
}

struct pebs_record_core {
	u64 flags, ip;
	u64 ax, bx, cx, dx;
	u64 si, di, bp, sp;
	u64 r8,  r9,  r10, r11;
	u64 r12, r13, r14, r15;
};

struct pebs_record_nhm {
	u64 flags, ip;
	u64 ax, bx, cx, dx;
	u64 si, di, bp, sp;
	u64 r8,  r9,  r10, r11;
	u64 r12, r13, r14, r15;
	u64 status, dla, dse, lat;
};

/*
 * Same as pebs_record_nhm, with two additional fields.
 */
struct pebs_record_hsw {
	u64 flags, ip;
	u64 ax, bx, cx, dx;
	u64 si, di, bp, sp;
	u64 r8,  r9,  r10, r11;
	u64 r12, r13, r14, r15;
	u64 status, dla, dse, lat;
	u64 real_ip, tsx_tuning;
};

union hsw_tsx_tuning {
	struct {
		u32 cycles_last_block     : 32,
		    hle_abort		  : 1,
		    rtm_abort		  : 1,
		    instruction_abort     : 1,
		    non_instruction_abort : 1,
		    retry		  : 1,
		    data_conflict	  : 1,
		    capacity_writes	  : 1,
		    capacity_reads	  : 1;
	};
	u64	    value;
};

#define PEBS_HSW_TSX_FLAGS	0xff00000000ULL

/* Same as HSW, plus TSC */

struct pebs_record_skl {
	u64 flags, ip;
	u64 ax, bx, cx, dx;
	u64 si, di, bp, sp;
	u64 r8,  r9,  r10, r11;
	u64 r12, r13, r14, r15;
	u64 status, dla, dse, lat;
	u64 real_ip, tsx_tuning;
	u64 tsc;
};

void init_debug_store_on_cpu(int cpu)
{
	struct debug_store *ds = per_cpu(cpu_hw_events, cpu).ds;

	if (!ds)
		return;

	wrmsr_on_cpu(cpu, MSR_IA32_DS_AREA,
		     (u32)((u64)(unsigned long)ds),
		     (u32)((u64)(unsigned long)ds >> 32));
}

void fini_debug_store_on_cpu(int cpu)
{
	if (!per_cpu(cpu_hw_events, cpu).ds)
		return;

	wrmsr_on_cpu(cpu, MSR_IA32_DS_AREA, 0, 0);
}

static DEFINE_PER_CPU(void *, insn_buffer);

static void ds_update_cea(void *cea, void *addr, size_t size, pgprot_t prot)
{
<<<<<<< HEAD
=======
	unsigned long start = (unsigned long)cea;
>>>>>>> 4ac71d1b
	phys_addr_t pa;
	size_t msz = 0;

	pa = virt_to_phys(addr);
<<<<<<< HEAD
	for (; msz < size; msz += PAGE_SIZE, pa += PAGE_SIZE, cea += PAGE_SIZE)
		cea_set_pte(cea, pa, prot);
=======

	preempt_disable();
	for (; msz < size; msz += PAGE_SIZE, pa += PAGE_SIZE, cea += PAGE_SIZE)
		cea_set_pte(cea, pa, prot);

	/*
	 * This is a cross-CPU update of the cpu_entry_area, we must shoot down
	 * all TLB entries for it.
	 */
	flush_tlb_kernel_range(start, start + size);
	preempt_enable();
>>>>>>> 4ac71d1b
}

static void ds_clear_cea(void *cea, size_t size)
{
<<<<<<< HEAD
	size_t msz = 0;

	for (; msz < size; msz += PAGE_SIZE, cea += PAGE_SIZE)
		cea_set_pte(cea, 0, PAGE_NONE);
=======
	unsigned long start = (unsigned long)cea;
	size_t msz = 0;

	preempt_disable();
	for (; msz < size; msz += PAGE_SIZE, cea += PAGE_SIZE)
		cea_set_pte(cea, 0, PAGE_NONE);

	flush_tlb_kernel_range(start, start + size);
	preempt_enable();
>>>>>>> 4ac71d1b
}

static void *dsalloc_pages(size_t size, gfp_t flags, int cpu)
{
	unsigned int order = get_order(size);
	int node = cpu_to_node(cpu);
	struct page *page;

	page = __alloc_pages_node(node, flags | __GFP_ZERO, order);
	return page ? page_address(page) : NULL;
}

static void dsfree_pages(const void *buffer, size_t size)
{
	if (buffer)
		free_pages((unsigned long)buffer, get_order(size));
}

static int alloc_pebs_buffer(int cpu)
{
	struct cpu_hw_events *hwev = per_cpu_ptr(&cpu_hw_events, cpu);
	struct debug_store *ds = hwev->ds;
	size_t bsiz = x86_pmu.pebs_buffer_size;
	int max, node = cpu_to_node(cpu);
	void *buffer, *ibuffer, *cea;

	if (!x86_pmu.pebs)
		return 0;

	buffer = dsalloc_pages(bsiz, GFP_KERNEL, cpu);
	if (unlikely(!buffer))
		return -ENOMEM;

	/*
	 * HSW+ already provides us the eventing ip; no need to allocate this
	 * buffer then.
	 */
	if (x86_pmu.intel_cap.pebs_format < 2) {
		ibuffer = kzalloc_node(PEBS_FIXUP_SIZE, GFP_KERNEL, node);
		if (!ibuffer) {
			dsfree_pages(buffer, bsiz);
			return -ENOMEM;
		}
		per_cpu(insn_buffer, cpu) = ibuffer;
	}
	hwev->ds_pebs_vaddr = buffer;
	/* Update the cpu entry area mapping */
	cea = &get_cpu_entry_area(cpu)->cpu_debug_buffers.pebs_buffer;
	ds->pebs_buffer_base = (unsigned long) cea;
	ds_update_cea(cea, buffer, bsiz, PAGE_KERNEL);
	ds->pebs_index = ds->pebs_buffer_base;
	max = x86_pmu.pebs_record_size * (bsiz / x86_pmu.pebs_record_size);
	ds->pebs_absolute_maximum = ds->pebs_buffer_base + max;
	return 0;
}

static void release_pebs_buffer(int cpu)
{
	struct cpu_hw_events *hwev = per_cpu_ptr(&cpu_hw_events, cpu);
	struct debug_store *ds = hwev->ds;
	void *cea;

	if (!ds || !x86_pmu.pebs)
		return;

	kfree(per_cpu(insn_buffer, cpu));
	per_cpu(insn_buffer, cpu) = NULL;

	/* Clear the fixmap */
	cea = &get_cpu_entry_area(cpu)->cpu_debug_buffers.pebs_buffer;
	ds_clear_cea(cea, x86_pmu.pebs_buffer_size);
	ds->pebs_buffer_base = 0;
	dsfree_pages(hwev->ds_pebs_vaddr, x86_pmu.pebs_buffer_size);
	hwev->ds_pebs_vaddr = NULL;
}

static int alloc_bts_buffer(int cpu)
{
	struct cpu_hw_events *hwev = per_cpu_ptr(&cpu_hw_events, cpu);
	struct debug_store *ds = hwev->ds;
	void *buffer, *cea;
	int max;

	if (!x86_pmu.bts)
		return 0;

	buffer = dsalloc_pages(BTS_BUFFER_SIZE, GFP_KERNEL | __GFP_NOWARN, cpu);
	if (unlikely(!buffer)) {
		WARN_ONCE(1, "%s: BTS buffer allocation failure\n", __func__);
		return -ENOMEM;
	}
	hwev->ds_bts_vaddr = buffer;
	/* Update the fixmap */
	cea = &get_cpu_entry_area(cpu)->cpu_debug_buffers.bts_buffer;
	ds->bts_buffer_base = (unsigned long) cea;
	ds_update_cea(cea, buffer, BTS_BUFFER_SIZE, PAGE_KERNEL);
	ds->bts_index = ds->bts_buffer_base;
	max = BTS_RECORD_SIZE * (BTS_BUFFER_SIZE / BTS_RECORD_SIZE);
	ds->bts_absolute_maximum = ds->bts_buffer_base + max;
	ds->bts_interrupt_threshold = ds->bts_absolute_maximum - (max / 16);
	return 0;
}

static void release_bts_buffer(int cpu)
{
	struct cpu_hw_events *hwev = per_cpu_ptr(&cpu_hw_events, cpu);
	struct debug_store *ds = hwev->ds;
	void *cea;

	if (!ds || !x86_pmu.bts)
		return;

	/* Clear the fixmap */
	cea = &get_cpu_entry_area(cpu)->cpu_debug_buffers.bts_buffer;
	ds_clear_cea(cea, BTS_BUFFER_SIZE);
	ds->bts_buffer_base = 0;
	dsfree_pages(hwev->ds_bts_vaddr, BTS_BUFFER_SIZE);
	hwev->ds_bts_vaddr = NULL;
}

static int alloc_ds_buffer(int cpu)
{
	struct debug_store *ds = &get_cpu_entry_area(cpu)->cpu_debug_store;

	memset(ds, 0, sizeof(*ds));
	per_cpu(cpu_hw_events, cpu).ds = ds;
	return 0;
}

static void release_ds_buffer(int cpu)
{
	per_cpu(cpu_hw_events, cpu).ds = NULL;
}

void release_ds_buffers(void)
{
	int cpu;

	if (!x86_pmu.bts && !x86_pmu.pebs)
		return;

	get_online_cpus();
	for_each_online_cpu(cpu)
		fini_debug_store_on_cpu(cpu);

	for_each_possible_cpu(cpu) {
		release_pebs_buffer(cpu);
		release_bts_buffer(cpu);
		release_ds_buffer(cpu);
	}
	put_online_cpus();
}

void reserve_ds_buffers(void)
{
	int bts_err = 0, pebs_err = 0;
	int cpu;

	x86_pmu.bts_active = 0;
	x86_pmu.pebs_active = 0;

	if (!x86_pmu.bts && !x86_pmu.pebs)
		return;

	if (!x86_pmu.bts)
		bts_err = 1;

	if (!x86_pmu.pebs)
		pebs_err = 1;

	get_online_cpus();

	for_each_possible_cpu(cpu) {
		if (alloc_ds_buffer(cpu)) {
			bts_err = 1;
			pebs_err = 1;
		}

		if (!bts_err && alloc_bts_buffer(cpu))
			bts_err = 1;

		if (!pebs_err && alloc_pebs_buffer(cpu))
			pebs_err = 1;

		if (bts_err && pebs_err)
			break;
	}

	if (bts_err) {
		for_each_possible_cpu(cpu)
			release_bts_buffer(cpu);
	}

	if (pebs_err) {
		for_each_possible_cpu(cpu)
			release_pebs_buffer(cpu);
	}

	if (bts_err && pebs_err) {
		for_each_possible_cpu(cpu)
			release_ds_buffer(cpu);
	} else {
		if (x86_pmu.bts && !bts_err)
			x86_pmu.bts_active = 1;

		if (x86_pmu.pebs && !pebs_err)
			x86_pmu.pebs_active = 1;

		for_each_online_cpu(cpu)
			init_debug_store_on_cpu(cpu);
	}

	put_online_cpus();
}

/*
 * BTS
 */

struct event_constraint bts_constraint =
	EVENT_CONSTRAINT(0, 1ULL << INTEL_PMC_IDX_FIXED_BTS, 0);

void intel_pmu_enable_bts(u64 config)
{
	unsigned long debugctlmsr;

	debugctlmsr = get_debugctlmsr();

	debugctlmsr |= DEBUGCTLMSR_TR;
	debugctlmsr |= DEBUGCTLMSR_BTS;
	if (config & ARCH_PERFMON_EVENTSEL_INT)
		debugctlmsr |= DEBUGCTLMSR_BTINT;

	if (!(config & ARCH_PERFMON_EVENTSEL_OS))
		debugctlmsr |= DEBUGCTLMSR_BTS_OFF_OS;

	if (!(config & ARCH_PERFMON_EVENTSEL_USR))
		debugctlmsr |= DEBUGCTLMSR_BTS_OFF_USR;

	update_debugctlmsr(debugctlmsr);
}

void intel_pmu_disable_bts(void)
{
	struct cpu_hw_events *cpuc = this_cpu_ptr(&cpu_hw_events);
	unsigned long debugctlmsr;

	if (!cpuc->ds)
		return;

	debugctlmsr = get_debugctlmsr();

	debugctlmsr &=
		~(DEBUGCTLMSR_TR | DEBUGCTLMSR_BTS | DEBUGCTLMSR_BTINT |
		  DEBUGCTLMSR_BTS_OFF_OS | DEBUGCTLMSR_BTS_OFF_USR);

	update_debugctlmsr(debugctlmsr);
}

int intel_pmu_drain_bts_buffer(void)
{
	struct cpu_hw_events *cpuc = this_cpu_ptr(&cpu_hw_events);
	struct debug_store *ds = cpuc->ds;
	struct bts_record {
		u64	from;
		u64	to;
		u64	flags;
	};
	struct perf_event *event = cpuc->events[INTEL_PMC_IDX_FIXED_BTS];
	struct bts_record *at, *base, *top;
	struct perf_output_handle handle;
	struct perf_event_header header;
	struct perf_sample_data data;
	unsigned long skip = 0;
	struct pt_regs regs;

	if (!event)
		return 0;

	if (!x86_pmu.bts_active)
		return 0;

	base = (struct bts_record *)(unsigned long)ds->bts_buffer_base;
	top  = (struct bts_record *)(unsigned long)ds->bts_index;

	if (top <= base)
		return 0;

	memset(&regs, 0, sizeof(regs));

	ds->bts_index = ds->bts_buffer_base;

	perf_sample_data_init(&data, 0, event->hw.last_period);

	/*
	 * BTS leaks kernel addresses in branches across the cpl boundary,
	 * such as traps or system calls, so unless the user is asking for
	 * kernel tracing (and right now it's not possible), we'd need to
	 * filter them out. But first we need to count how many of those we
	 * have in the current batch. This is an extra O(n) pass, however,
	 * it's much faster than the other one especially considering that
	 * n <= 2560 (BTS_BUFFER_SIZE / BTS_RECORD_SIZE * 15/16; see the
	 * alloc_bts_buffer()).
	 */
	for (at = base; at < top; at++) {
		/*
		 * Note that right now *this* BTS code only works if
		 * attr::exclude_kernel is set, but let's keep this extra
		 * check here in case that changes.
		 */
		if (event->attr.exclude_kernel &&
		    (kernel_ip(at->from) || kernel_ip(at->to)))
			skip++;
	}

	/*
	 * Prepare a generic sample, i.e. fill in the invariant fields.
	 * We will overwrite the from and to address before we output
	 * the sample.
	 */
	rcu_read_lock();
	perf_prepare_sample(&header, &data, event, &regs);

	if (perf_output_begin(&handle, event, header.size *
			      (top - base - skip)))
		goto unlock;

	for (at = base; at < top; at++) {
		/* Filter out any records that contain kernel addresses. */
		if (event->attr.exclude_kernel &&
		    (kernel_ip(at->from) || kernel_ip(at->to)))
			continue;

		data.ip		= at->from;
		data.addr	= at->to;

		perf_output_sample(&handle, &header, &data, event);
	}

	perf_output_end(&handle);

	/* There's new data available. */
	event->hw.interrupts++;
	event->pending_kill = POLL_IN;
unlock:
	rcu_read_unlock();
	return 1;
}

static inline void intel_pmu_drain_pebs_buffer(void)
{
	struct pt_regs regs;

	x86_pmu.drain_pebs(&regs);
}

/*
 * PEBS
 */
struct event_constraint intel_core2_pebs_event_constraints[] = {
	INTEL_FLAGS_UEVENT_CONSTRAINT(0x00c0, 0x1), /* INST_RETIRED.ANY */
	INTEL_FLAGS_UEVENT_CONSTRAINT(0xfec1, 0x1), /* X87_OPS_RETIRED.ANY */
	INTEL_FLAGS_UEVENT_CONSTRAINT(0x00c5, 0x1), /* BR_INST_RETIRED.MISPRED */
	INTEL_FLAGS_UEVENT_CONSTRAINT(0x1fc7, 0x1), /* SIMD_INST_RETURED.ANY */
	INTEL_FLAGS_EVENT_CONSTRAINT(0xcb, 0x1),    /* MEM_LOAD_RETIRED.* */
	/* INST_RETIRED.ANY_P, inv=1, cmask=16 (cycles:p). */
	INTEL_FLAGS_EVENT_CONSTRAINT(0x108000c0, 0x01),
	EVENT_CONSTRAINT_END
};

struct event_constraint intel_atom_pebs_event_constraints[] = {
	INTEL_FLAGS_UEVENT_CONSTRAINT(0x00c0, 0x1), /* INST_RETIRED.ANY */
	INTEL_FLAGS_UEVENT_CONSTRAINT(0x00c5, 0x1), /* MISPREDICTED_BRANCH_RETIRED */
	INTEL_FLAGS_EVENT_CONSTRAINT(0xcb, 0x1),    /* MEM_LOAD_RETIRED.* */
	/* INST_RETIRED.ANY_P, inv=1, cmask=16 (cycles:p). */
	INTEL_FLAGS_EVENT_CONSTRAINT(0x108000c0, 0x01),
	/* Allow all events as PEBS with no flags */
	INTEL_ALL_EVENT_CONSTRAINT(0, 0x1),
	EVENT_CONSTRAINT_END
};

struct event_constraint intel_slm_pebs_event_constraints[] = {
	/* INST_RETIRED.ANY_P, inv=1, cmask=16 (cycles:p). */
	INTEL_FLAGS_EVENT_CONSTRAINT(0x108000c0, 0x1),
	/* Allow all events as PEBS with no flags */
	INTEL_ALL_EVENT_CONSTRAINT(0, 0x1),
	EVENT_CONSTRAINT_END
};

struct event_constraint intel_glm_pebs_event_constraints[] = {
	/* Allow all events as PEBS with no flags */
	INTEL_ALL_EVENT_CONSTRAINT(0, 0x1),
	EVENT_CONSTRAINT_END
};

struct event_constraint intel_glp_pebs_event_constraints[] = {
	/* Allow all events as PEBS with no flags */
	INTEL_ALL_EVENT_CONSTRAINT(0, 0xf),
	EVENT_CONSTRAINT_END
};

struct event_constraint intel_nehalem_pebs_event_constraints[] = {
	INTEL_PLD_CONSTRAINT(0x100b, 0xf),      /* MEM_INST_RETIRED.* */
	INTEL_FLAGS_EVENT_CONSTRAINT(0x0f, 0xf),    /* MEM_UNCORE_RETIRED.* */
	INTEL_FLAGS_UEVENT_CONSTRAINT(0x010c, 0xf), /* MEM_STORE_RETIRED.DTLB_MISS */
	INTEL_FLAGS_EVENT_CONSTRAINT(0xc0, 0xf),    /* INST_RETIRED.ANY */
	INTEL_EVENT_CONSTRAINT(0xc2, 0xf),    /* UOPS_RETIRED.* */
	INTEL_FLAGS_EVENT_CONSTRAINT(0xc4, 0xf),    /* BR_INST_RETIRED.* */
	INTEL_FLAGS_UEVENT_CONSTRAINT(0x02c5, 0xf), /* BR_MISP_RETIRED.NEAR_CALL */
	INTEL_FLAGS_EVENT_CONSTRAINT(0xc7, 0xf),    /* SSEX_UOPS_RETIRED.* */
	INTEL_FLAGS_UEVENT_CONSTRAINT(0x20c8, 0xf), /* ITLB_MISS_RETIRED */
	INTEL_FLAGS_EVENT_CONSTRAINT(0xcb, 0xf),    /* MEM_LOAD_RETIRED.* */
	INTEL_FLAGS_EVENT_CONSTRAINT(0xf7, 0xf),    /* FP_ASSIST.* */
	/* INST_RETIRED.ANY_P, inv=1, cmask=16 (cycles:p). */
	INTEL_FLAGS_EVENT_CONSTRAINT(0x108000c0, 0x0f),
	EVENT_CONSTRAINT_END
};

struct event_constraint intel_westmere_pebs_event_constraints[] = {
	INTEL_PLD_CONSTRAINT(0x100b, 0xf),      /* MEM_INST_RETIRED.* */
	INTEL_FLAGS_EVENT_CONSTRAINT(0x0f, 0xf),    /* MEM_UNCORE_RETIRED.* */
	INTEL_FLAGS_UEVENT_CONSTRAINT(0x010c, 0xf), /* MEM_STORE_RETIRED.DTLB_MISS */
	INTEL_FLAGS_EVENT_CONSTRAINT(0xc0, 0xf),    /* INSTR_RETIRED.* */
	INTEL_EVENT_CONSTRAINT(0xc2, 0xf),    /* UOPS_RETIRED.* */
	INTEL_FLAGS_EVENT_CONSTRAINT(0xc4, 0xf),    /* BR_INST_RETIRED.* */
	INTEL_FLAGS_EVENT_CONSTRAINT(0xc5, 0xf),    /* BR_MISP_RETIRED.* */
	INTEL_FLAGS_EVENT_CONSTRAINT(0xc7, 0xf),    /* SSEX_UOPS_RETIRED.* */
	INTEL_FLAGS_UEVENT_CONSTRAINT(0x20c8, 0xf), /* ITLB_MISS_RETIRED */
	INTEL_FLAGS_EVENT_CONSTRAINT(0xcb, 0xf),    /* MEM_LOAD_RETIRED.* */
	INTEL_FLAGS_EVENT_CONSTRAINT(0xf7, 0xf),    /* FP_ASSIST.* */
	/* INST_RETIRED.ANY_P, inv=1, cmask=16 (cycles:p). */
	INTEL_FLAGS_EVENT_CONSTRAINT(0x108000c0, 0x0f),
	EVENT_CONSTRAINT_END
};

struct event_constraint intel_snb_pebs_event_constraints[] = {
	INTEL_FLAGS_UEVENT_CONSTRAINT(0x01c0, 0x2), /* INST_RETIRED.PRECDIST */
	INTEL_PLD_CONSTRAINT(0x01cd, 0x8),    /* MEM_TRANS_RETIRED.LAT_ABOVE_THR */
	INTEL_PST_CONSTRAINT(0x02cd, 0x8),    /* MEM_TRANS_RETIRED.PRECISE_STORES */
	/* UOPS_RETIRED.ALL, inv=1, cmask=16 (cycles:p). */
	INTEL_FLAGS_EVENT_CONSTRAINT(0x108001c2, 0xf),
        INTEL_EXCLEVT_CONSTRAINT(0xd0, 0xf),    /* MEM_UOP_RETIRED.* */
        INTEL_EXCLEVT_CONSTRAINT(0xd1, 0xf),    /* MEM_LOAD_UOPS_RETIRED.* */
        INTEL_EXCLEVT_CONSTRAINT(0xd2, 0xf),    /* MEM_LOAD_UOPS_LLC_HIT_RETIRED.* */
        INTEL_EXCLEVT_CONSTRAINT(0xd3, 0xf),    /* MEM_LOAD_UOPS_LLC_MISS_RETIRED.* */
	/* Allow all events as PEBS with no flags */
	INTEL_ALL_EVENT_CONSTRAINT(0, 0xf),
	EVENT_CONSTRAINT_END
};

struct event_constraint intel_ivb_pebs_event_constraints[] = {
        INTEL_FLAGS_UEVENT_CONSTRAINT(0x01c0, 0x2), /* INST_RETIRED.PRECDIST */
        INTEL_PLD_CONSTRAINT(0x01cd, 0x8),    /* MEM_TRANS_RETIRED.LAT_ABOVE_THR */
	INTEL_PST_CONSTRAINT(0x02cd, 0x8),    /* MEM_TRANS_RETIRED.PRECISE_STORES */
	/* UOPS_RETIRED.ALL, inv=1, cmask=16 (cycles:p). */
	INTEL_FLAGS_EVENT_CONSTRAINT(0x108001c2, 0xf),
	/* INST_RETIRED.PREC_DIST, inv=1, cmask=16 (cycles:ppp). */
	INTEL_FLAGS_EVENT_CONSTRAINT(0x108001c0, 0x2),
	INTEL_EXCLEVT_CONSTRAINT(0xd0, 0xf),    /* MEM_UOP_RETIRED.* */
	INTEL_EXCLEVT_CONSTRAINT(0xd1, 0xf),    /* MEM_LOAD_UOPS_RETIRED.* */
	INTEL_EXCLEVT_CONSTRAINT(0xd2, 0xf),    /* MEM_LOAD_UOPS_LLC_HIT_RETIRED.* */
	INTEL_EXCLEVT_CONSTRAINT(0xd3, 0xf),    /* MEM_LOAD_UOPS_LLC_MISS_RETIRED.* */
	/* Allow all events as PEBS with no flags */
	INTEL_ALL_EVENT_CONSTRAINT(0, 0xf),
        EVENT_CONSTRAINT_END
};

struct event_constraint intel_hsw_pebs_event_constraints[] = {
	INTEL_FLAGS_UEVENT_CONSTRAINT(0x01c0, 0x2), /* INST_RETIRED.PRECDIST */
	INTEL_PLD_CONSTRAINT(0x01cd, 0xf),    /* MEM_TRANS_RETIRED.* */
	/* UOPS_RETIRED.ALL, inv=1, cmask=16 (cycles:p). */
	INTEL_FLAGS_EVENT_CONSTRAINT(0x108001c2, 0xf),
	/* INST_RETIRED.PREC_DIST, inv=1, cmask=16 (cycles:ppp). */
	INTEL_FLAGS_EVENT_CONSTRAINT(0x108001c0, 0x2),
	INTEL_FLAGS_UEVENT_CONSTRAINT_DATALA_NA(0x01c2, 0xf), /* UOPS_RETIRED.ALL */
	INTEL_FLAGS_UEVENT_CONSTRAINT_DATALA_XLD(0x11d0, 0xf), /* MEM_UOPS_RETIRED.STLB_MISS_LOADS */
	INTEL_FLAGS_UEVENT_CONSTRAINT_DATALA_XLD(0x21d0, 0xf), /* MEM_UOPS_RETIRED.LOCK_LOADS */
	INTEL_FLAGS_UEVENT_CONSTRAINT_DATALA_XLD(0x41d0, 0xf), /* MEM_UOPS_RETIRED.SPLIT_LOADS */
	INTEL_FLAGS_UEVENT_CONSTRAINT_DATALA_XLD(0x81d0, 0xf), /* MEM_UOPS_RETIRED.ALL_LOADS */
	INTEL_FLAGS_UEVENT_CONSTRAINT_DATALA_XST(0x12d0, 0xf), /* MEM_UOPS_RETIRED.STLB_MISS_STORES */
	INTEL_FLAGS_UEVENT_CONSTRAINT_DATALA_XST(0x42d0, 0xf), /* MEM_UOPS_RETIRED.SPLIT_STORES */
	INTEL_FLAGS_UEVENT_CONSTRAINT_DATALA_XST(0x82d0, 0xf), /* MEM_UOPS_RETIRED.ALL_STORES */
	INTEL_FLAGS_EVENT_CONSTRAINT_DATALA_XLD(0xd1, 0xf),    /* MEM_LOAD_UOPS_RETIRED.* */
	INTEL_FLAGS_EVENT_CONSTRAINT_DATALA_XLD(0xd2, 0xf),    /* MEM_LOAD_UOPS_L3_HIT_RETIRED.* */
	INTEL_FLAGS_EVENT_CONSTRAINT_DATALA_XLD(0xd3, 0xf),    /* MEM_LOAD_UOPS_L3_MISS_RETIRED.* */
	/* Allow all events as PEBS with no flags */
	INTEL_ALL_EVENT_CONSTRAINT(0, 0xf),
	EVENT_CONSTRAINT_END
};

struct event_constraint intel_bdw_pebs_event_constraints[] = {
	INTEL_FLAGS_UEVENT_CONSTRAINT(0x01c0, 0x2), /* INST_RETIRED.PRECDIST */
	INTEL_PLD_CONSTRAINT(0x01cd, 0xf),    /* MEM_TRANS_RETIRED.* */
	/* UOPS_RETIRED.ALL, inv=1, cmask=16 (cycles:p). */
	INTEL_FLAGS_EVENT_CONSTRAINT(0x108001c2, 0xf),
	/* INST_RETIRED.PREC_DIST, inv=1, cmask=16 (cycles:ppp). */
	INTEL_FLAGS_EVENT_CONSTRAINT(0x108001c0, 0x2),
	INTEL_FLAGS_UEVENT_CONSTRAINT_DATALA_NA(0x01c2, 0xf), /* UOPS_RETIRED.ALL */
	INTEL_FLAGS_UEVENT_CONSTRAINT_DATALA_LD(0x11d0, 0xf), /* MEM_UOPS_RETIRED.STLB_MISS_LOADS */
	INTEL_FLAGS_UEVENT_CONSTRAINT_DATALA_LD(0x21d0, 0xf), /* MEM_UOPS_RETIRED.LOCK_LOADS */
	INTEL_FLAGS_UEVENT_CONSTRAINT_DATALA_LD(0x41d0, 0xf), /* MEM_UOPS_RETIRED.SPLIT_LOADS */
	INTEL_FLAGS_UEVENT_CONSTRAINT_DATALA_LD(0x81d0, 0xf), /* MEM_UOPS_RETIRED.ALL_LOADS */
	INTEL_FLAGS_UEVENT_CONSTRAINT_DATALA_ST(0x12d0, 0xf), /* MEM_UOPS_RETIRED.STLB_MISS_STORES */
	INTEL_FLAGS_UEVENT_CONSTRAINT_DATALA_ST(0x42d0, 0xf), /* MEM_UOPS_RETIRED.SPLIT_STORES */
	INTEL_FLAGS_UEVENT_CONSTRAINT_DATALA_ST(0x82d0, 0xf), /* MEM_UOPS_RETIRED.ALL_STORES */
	INTEL_FLAGS_EVENT_CONSTRAINT_DATALA_LD(0xd1, 0xf),    /* MEM_LOAD_UOPS_RETIRED.* */
	INTEL_FLAGS_EVENT_CONSTRAINT_DATALA_LD(0xd2, 0xf),    /* MEM_LOAD_UOPS_L3_HIT_RETIRED.* */
	INTEL_FLAGS_EVENT_CONSTRAINT_DATALA_LD(0xd3, 0xf),    /* MEM_LOAD_UOPS_L3_MISS_RETIRED.* */
	/* Allow all events as PEBS with no flags */
	INTEL_ALL_EVENT_CONSTRAINT(0, 0xf),
	EVENT_CONSTRAINT_END
};


struct event_constraint intel_skl_pebs_event_constraints[] = {
	INTEL_FLAGS_UEVENT_CONSTRAINT(0x1c0, 0x2),	/* INST_RETIRED.PREC_DIST */
	/* INST_RETIRED.PREC_DIST, inv=1, cmask=16 (cycles:ppp). */
	INTEL_FLAGS_EVENT_CONSTRAINT(0x108001c0, 0x2),
	/* INST_RETIRED.TOTAL_CYCLES_PS (inv=1, cmask=16) (cycles:p). */
	INTEL_FLAGS_EVENT_CONSTRAINT(0x108000c0, 0x0f),
	INTEL_PLD_CONSTRAINT(0x1cd, 0xf),		      /* MEM_TRANS_RETIRED.* */
	INTEL_FLAGS_UEVENT_CONSTRAINT_DATALA_LD(0x11d0, 0xf), /* MEM_INST_RETIRED.STLB_MISS_LOADS */
	INTEL_FLAGS_UEVENT_CONSTRAINT_DATALA_ST(0x12d0, 0xf), /* MEM_INST_RETIRED.STLB_MISS_STORES */
	INTEL_FLAGS_UEVENT_CONSTRAINT_DATALA_LD(0x21d0, 0xf), /* MEM_INST_RETIRED.LOCK_LOADS */
	INTEL_FLAGS_UEVENT_CONSTRAINT_DATALA_ST(0x22d0, 0xf), /* MEM_INST_RETIRED.LOCK_STORES */
	INTEL_FLAGS_UEVENT_CONSTRAINT_DATALA_LD(0x41d0, 0xf), /* MEM_INST_RETIRED.SPLIT_LOADS */
	INTEL_FLAGS_UEVENT_CONSTRAINT_DATALA_ST(0x42d0, 0xf), /* MEM_INST_RETIRED.SPLIT_STORES */
	INTEL_FLAGS_UEVENT_CONSTRAINT_DATALA_LD(0x81d0, 0xf), /* MEM_INST_RETIRED.ALL_LOADS */
	INTEL_FLAGS_UEVENT_CONSTRAINT_DATALA_ST(0x82d0, 0xf), /* MEM_INST_RETIRED.ALL_STORES */
	INTEL_FLAGS_EVENT_CONSTRAINT_DATALA_LD(0xd1, 0xf),    /* MEM_LOAD_RETIRED.* */
	INTEL_FLAGS_EVENT_CONSTRAINT_DATALA_LD(0xd2, 0xf),    /* MEM_LOAD_L3_HIT_RETIRED.* */
	INTEL_FLAGS_EVENT_CONSTRAINT_DATALA_LD(0xd3, 0xf),    /* MEM_LOAD_L3_MISS_RETIRED.* */
	/* Allow all events as PEBS with no flags */
	INTEL_ALL_EVENT_CONSTRAINT(0, 0xf),
	EVENT_CONSTRAINT_END
};

struct event_constraint *intel_pebs_constraints(struct perf_event *event)
{
	struct event_constraint *c;

	if (!event->attr.precise_ip)
		return NULL;

	if (x86_pmu.pebs_constraints) {
		for_each_event_constraint(c, x86_pmu.pebs_constraints) {
			if ((event->hw.config & c->cmask) == c->code) {
				event->hw.flags |= c->flags;
				return c;
			}
		}
	}

	return &emptyconstraint;
}

/*
 * We need the sched_task callback even for per-cpu events when we use
 * the large interrupt threshold, such that we can provide PID and TID
 * to PEBS samples.
 */
static inline bool pebs_needs_sched_cb(struct cpu_hw_events *cpuc)
{
	return cpuc->n_pebs && (cpuc->n_pebs == cpuc->n_large_pebs);
}

void intel_pmu_pebs_sched_task(struct perf_event_context *ctx, bool sched_in)
{
	struct cpu_hw_events *cpuc = this_cpu_ptr(&cpu_hw_events);

	if (!sched_in && pebs_needs_sched_cb(cpuc))
		intel_pmu_drain_pebs_buffer();
}

static inline void pebs_update_threshold(struct cpu_hw_events *cpuc)
{
	struct debug_store *ds = cpuc->ds;
	u64 threshold;

	if (cpuc->n_pebs == cpuc->n_large_pebs) {
		threshold = ds->pebs_absolute_maximum -
			x86_pmu.max_pebs_events * x86_pmu.pebs_record_size;
	} else {
		threshold = ds->pebs_buffer_base + x86_pmu.pebs_record_size;
	}

	ds->pebs_interrupt_threshold = threshold;
}

static void
pebs_update_state(bool needed_cb, struct cpu_hw_events *cpuc, struct pmu *pmu)
{
	/*
	 * Make sure we get updated with the first PEBS
	 * event. It will trigger also during removal, but
	 * that does not hurt:
	 */
	bool update = cpuc->n_pebs == 1;

	if (needed_cb != pebs_needs_sched_cb(cpuc)) {
		if (!needed_cb)
			perf_sched_cb_inc(pmu);
		else
			perf_sched_cb_dec(pmu);

		update = true;
	}

	if (update)
		pebs_update_threshold(cpuc);
}

void intel_pmu_pebs_add(struct perf_event *event)
{
	struct cpu_hw_events *cpuc = this_cpu_ptr(&cpu_hw_events);
	struct hw_perf_event *hwc = &event->hw;
	bool needed_cb = pebs_needs_sched_cb(cpuc);

	cpuc->n_pebs++;
	if (hwc->flags & PERF_X86_EVENT_FREERUNNING)
		cpuc->n_large_pebs++;

	pebs_update_state(needed_cb, cpuc, event->ctx->pmu);
}

void intel_pmu_pebs_enable(struct perf_event *event)
{
	struct cpu_hw_events *cpuc = this_cpu_ptr(&cpu_hw_events);
	struct hw_perf_event *hwc = &event->hw;
	struct debug_store *ds = cpuc->ds;

	hwc->config &= ~ARCH_PERFMON_EVENTSEL_INT;

	cpuc->pebs_enabled |= 1ULL << hwc->idx;

	if (event->hw.flags & PERF_X86_EVENT_PEBS_LDLAT)
		cpuc->pebs_enabled |= 1ULL << (hwc->idx + 32);
	else if (event->hw.flags & PERF_X86_EVENT_PEBS_ST)
		cpuc->pebs_enabled |= 1ULL << 63;

	/*
	 * Use auto-reload if possible to save a MSR write in the PMI.
	 * This must be done in pmu::start(), because PERF_EVENT_IOC_PERIOD.
	 */
	if (hwc->flags & PERF_X86_EVENT_AUTO_RELOAD) {
		ds->pebs_event_reset[hwc->idx] =
			(u64)(-hwc->sample_period) & x86_pmu.cntval_mask;
	} else {
		ds->pebs_event_reset[hwc->idx] = 0;
	}
}

void intel_pmu_pebs_del(struct perf_event *event)
{
	struct cpu_hw_events *cpuc = this_cpu_ptr(&cpu_hw_events);
	struct hw_perf_event *hwc = &event->hw;
	bool needed_cb = pebs_needs_sched_cb(cpuc);

	cpuc->n_pebs--;
	if (hwc->flags & PERF_X86_EVENT_FREERUNNING)
		cpuc->n_large_pebs--;

	pebs_update_state(needed_cb, cpuc, event->ctx->pmu);
}

void intel_pmu_pebs_disable(struct perf_event *event)
{
	struct cpu_hw_events *cpuc = this_cpu_ptr(&cpu_hw_events);
	struct hw_perf_event *hwc = &event->hw;

	if (cpuc->n_pebs == cpuc->n_large_pebs)
		intel_pmu_drain_pebs_buffer();

	cpuc->pebs_enabled &= ~(1ULL << hwc->idx);

	if (event->hw.flags & PERF_X86_EVENT_PEBS_LDLAT)
		cpuc->pebs_enabled &= ~(1ULL << (hwc->idx + 32));
	else if (event->hw.flags & PERF_X86_EVENT_PEBS_ST)
		cpuc->pebs_enabled &= ~(1ULL << 63);

	if (cpuc->enabled)
		wrmsrl(MSR_IA32_PEBS_ENABLE, cpuc->pebs_enabled);

	hwc->config |= ARCH_PERFMON_EVENTSEL_INT;
}

void intel_pmu_pebs_enable_all(void)
{
	struct cpu_hw_events *cpuc = this_cpu_ptr(&cpu_hw_events);

	if (cpuc->pebs_enabled)
		wrmsrl(MSR_IA32_PEBS_ENABLE, cpuc->pebs_enabled);
}

void intel_pmu_pebs_disable_all(void)
{
	struct cpu_hw_events *cpuc = this_cpu_ptr(&cpu_hw_events);

	if (cpuc->pebs_enabled)
		wrmsrl(MSR_IA32_PEBS_ENABLE, 0);
}

static int intel_pmu_pebs_fixup_ip(struct pt_regs *regs)
{
	struct cpu_hw_events *cpuc = this_cpu_ptr(&cpu_hw_events);
	unsigned long from = cpuc->lbr_entries[0].from;
	unsigned long old_to, to = cpuc->lbr_entries[0].to;
	unsigned long ip = regs->ip;
	int is_64bit = 0;
	void *kaddr;
	int size;

	/*
	 * We don't need to fixup if the PEBS assist is fault like
	 */
	if (!x86_pmu.intel_cap.pebs_trap)
		return 1;

	/*
	 * No LBR entry, no basic block, no rewinding
	 */
	if (!cpuc->lbr_stack.nr || !from || !to)
		return 0;

	/*
	 * Basic blocks should never cross user/kernel boundaries
	 */
	if (kernel_ip(ip) != kernel_ip(to))
		return 0;

	/*
	 * unsigned math, either ip is before the start (impossible) or
	 * the basic block is larger than 1 page (sanity)
	 */
	if ((ip - to) > PEBS_FIXUP_SIZE)
		return 0;

	/*
	 * We sampled a branch insn, rewind using the LBR stack
	 */
	if (ip == to) {
		set_linear_ip(regs, from);
		return 1;
	}

	size = ip - to;
	if (!kernel_ip(ip)) {
		int bytes;
		u8 *buf = this_cpu_read(insn_buffer);

		/* 'size' must fit our buffer, see above */
		bytes = copy_from_user_nmi(buf, (void __user *)to, size);
		if (bytes != 0)
			return 0;

		kaddr = buf;
	} else {
		kaddr = (void *)to;
	}

	do {
		struct insn insn;

		old_to = to;

#ifdef CONFIG_X86_64
		is_64bit = kernel_ip(to) || !test_thread_flag(TIF_IA32);
#endif
		insn_init(&insn, kaddr, size, is_64bit);
		insn_get_length(&insn);
		/*
		 * Make sure there was not a problem decoding the
		 * instruction and getting the length.  This is
		 * doubly important because we have an infinite
		 * loop if insn.length=0.
		 */
		if (!insn.length)
			break;

		to += insn.length;
		kaddr += insn.length;
		size -= insn.length;
	} while (to < ip);

	if (to == ip) {
		set_linear_ip(regs, old_to);
		return 1;
	}

	/*
	 * Even though we decoded the basic block, the instruction stream
	 * never matched the given IP, either the TO or the IP got corrupted.
	 */
	return 0;
}

static inline u64 intel_hsw_weight(struct pebs_record_skl *pebs)
{
	if (pebs->tsx_tuning) {
		union hsw_tsx_tuning tsx = { .value = pebs->tsx_tuning };
		return tsx.cycles_last_block;
	}
	return 0;
}

static inline u64 intel_hsw_transaction(struct pebs_record_skl *pebs)
{
	u64 txn = (pebs->tsx_tuning & PEBS_HSW_TSX_FLAGS) >> 32;

	/* For RTM XABORTs also log the abort code from AX */
	if ((txn & PERF_TXN_TRANSACTION) && (pebs->ax & 1))
		txn |= ((pebs->ax >> 24) & 0xff) << PERF_TXN_ABORT_SHIFT;
	return txn;
}

static void setup_pebs_sample_data(struct perf_event *event,
				   struct pt_regs *iregs, void *__pebs,
				   struct perf_sample_data *data,
				   struct pt_regs *regs)
{
#define PERF_X86_EVENT_PEBS_HSW_PREC \
		(PERF_X86_EVENT_PEBS_ST_HSW | \
		 PERF_X86_EVENT_PEBS_LD_HSW | \
		 PERF_X86_EVENT_PEBS_NA_HSW)
	/*
	 * We cast to the biggest pebs_record but are careful not to
	 * unconditionally access the 'extra' entries.
	 */
	struct cpu_hw_events *cpuc = this_cpu_ptr(&cpu_hw_events);
	struct pebs_record_skl *pebs = __pebs;
	u64 sample_type;
	int fll, fst, dsrc;
	int fl = event->hw.flags;

	if (pebs == NULL)
		return;

	sample_type = event->attr.sample_type;
	dsrc = sample_type & PERF_SAMPLE_DATA_SRC;

	fll = fl & PERF_X86_EVENT_PEBS_LDLAT;
	fst = fl & (PERF_X86_EVENT_PEBS_ST | PERF_X86_EVENT_PEBS_HSW_PREC);

	perf_sample_data_init(data, 0, event->hw.last_period);

	data->period = event->hw.last_period;

	/*
	 * Use latency for weight (only avail with PEBS-LL)
	 */
	if (fll && (sample_type & PERF_SAMPLE_WEIGHT))
		data->weight = pebs->lat;

	/*
	 * data.data_src encodes the data source
	 */
	if (dsrc) {
		u64 val = PERF_MEM_NA;
		if (fll)
			val = load_latency_data(pebs->dse);
		else if (fst && (fl & PERF_X86_EVENT_PEBS_HSW_PREC))
			val = precise_datala_hsw(event, pebs->dse);
		else if (fst)
			val = precise_store_data(pebs->dse);
		data->data_src.val = val;
	}

	/*
	 * We use the interrupt regs as a base because the PEBS record does not
	 * contain a full regs set, specifically it seems to lack segment
	 * descriptors, which get used by things like user_mode().
	 *
	 * In the simple case fix up only the IP for PERF_SAMPLE_IP.
	 *
	 * We must however always use BP,SP from iregs for the unwinder to stay
	 * sane; the record BP,SP can point into thin air when the record is
	 * from a previous PMI context or an (I)RET happend between the record
	 * and PMI.
	 */
	*regs = *iregs;
	regs->flags = pebs->flags;
	set_linear_ip(regs, pebs->ip);

	if (sample_type & PERF_SAMPLE_REGS_INTR) {
		regs->ax = pebs->ax;
		regs->bx = pebs->bx;
		regs->cx = pebs->cx;
		regs->dx = pebs->dx;
		regs->si = pebs->si;
		regs->di = pebs->di;

		/*
		 * Per the above; only set BP,SP if we don't need callchains.
		 *
		 * XXX: does this make sense?
		 */
		if (!(sample_type & PERF_SAMPLE_CALLCHAIN)) {
			regs->bp = pebs->bp;
			regs->sp = pebs->sp;
		}

		/*
		 * Preserve PERF_EFLAGS_VM from set_linear_ip().
		 */
		regs->flags = pebs->flags | (regs->flags & PERF_EFLAGS_VM);
#ifndef CONFIG_X86_32
		regs->r8 = pebs->r8;
		regs->r9 = pebs->r9;
		regs->r10 = pebs->r10;
		regs->r11 = pebs->r11;
		regs->r12 = pebs->r12;
		regs->r13 = pebs->r13;
		regs->r14 = pebs->r14;
		regs->r15 = pebs->r15;
#endif
	}

	if (event->attr.precise_ip > 1 && x86_pmu.intel_cap.pebs_format >= 2) {
		regs->ip = pebs->real_ip;
		regs->flags |= PERF_EFLAGS_EXACT;
	} else if (event->attr.precise_ip > 1 && intel_pmu_pebs_fixup_ip(regs))
		regs->flags |= PERF_EFLAGS_EXACT;
	else
		regs->flags &= ~PERF_EFLAGS_EXACT;

	if ((sample_type & (PERF_SAMPLE_ADDR | PERF_SAMPLE_PHYS_ADDR)) &&
	    x86_pmu.intel_cap.pebs_format >= 1)
		data->addr = pebs->dla;

	if (x86_pmu.intel_cap.pebs_format >= 2) {
		/* Only set the TSX weight when no memory weight. */
		if ((sample_type & PERF_SAMPLE_WEIGHT) && !fll)
			data->weight = intel_hsw_weight(pebs);

		if (sample_type & PERF_SAMPLE_TRANSACTION)
			data->txn = intel_hsw_transaction(pebs);
	}

	/*
	 * v3 supplies an accurate time stamp, so we use that
	 * for the time stamp.
	 *
	 * We can only do this for the default trace clock.
	 */
	if (x86_pmu.intel_cap.pebs_format >= 3 &&
		event->attr.use_clockid == 0)
		data->time = native_sched_clock_from_tsc(pebs->tsc);

	if (has_branch_stack(event))
		data->br_stack = &cpuc->lbr_stack;
}

static inline void *
get_next_pebs_record_by_bit(void *base, void *top, int bit)
{
	struct cpu_hw_events *cpuc = this_cpu_ptr(&cpu_hw_events);
	void *at;
	u64 pebs_status;

	/*
	 * fmt0 does not have a status bitfield (does not use
	 * perf_record_nhm format)
	 */
	if (x86_pmu.intel_cap.pebs_format < 1)
		return base;

	if (base == NULL)
		return NULL;

	for (at = base; at < top; at += x86_pmu.pebs_record_size) {
		struct pebs_record_nhm *p = at;

		if (test_bit(bit, (unsigned long *)&p->status)) {
			/* PEBS v3 has accurate status bits */
			if (x86_pmu.intel_cap.pebs_format >= 3)
				return at;

			if (p->status == (1 << bit))
				return at;

			/* clear non-PEBS bit and re-check */
			pebs_status = p->status & cpuc->pebs_enabled;
			pebs_status &= PEBS_COUNTER_MASK;
			if (pebs_status == (1 << bit))
				return at;
		}
	}
	return NULL;
}

static void __intel_pmu_pebs_event(struct perf_event *event,
				   struct pt_regs *iregs,
				   void *base, void *top,
				   int bit, int count)
{
	struct perf_sample_data data;
	struct pt_regs regs;
	void *at = get_next_pebs_record_by_bit(base, top, bit);

	if (!intel_pmu_save_and_restart(event) &&
	    !(event->hw.flags & PERF_X86_EVENT_AUTO_RELOAD))
		return;

	while (count > 1) {
		setup_pebs_sample_data(event, iregs, at, &data, &regs);
		perf_event_output(event, &data, &regs);
		at += x86_pmu.pebs_record_size;
		at = get_next_pebs_record_by_bit(at, top, bit);
		count--;
	}

	setup_pebs_sample_data(event, iregs, at, &data, &regs);

	/*
	 * All but the last records are processed.
	 * The last one is left to be able to call the overflow handler.
	 */
	if (perf_event_overflow(event, &data, &regs)) {
		x86_pmu_stop(event, 0);
		return;
	}

}

static void intel_pmu_drain_pebs_core(struct pt_regs *iregs)
{
	struct cpu_hw_events *cpuc = this_cpu_ptr(&cpu_hw_events);
	struct debug_store *ds = cpuc->ds;
	struct perf_event *event = cpuc->events[0]; /* PMC0 only */
	struct pebs_record_core *at, *top;
	int n;

	if (!x86_pmu.pebs_active)
		return;

	at  = (struct pebs_record_core *)(unsigned long)ds->pebs_buffer_base;
	top = (struct pebs_record_core *)(unsigned long)ds->pebs_index;

	/*
	 * Whatever else happens, drain the thing
	 */
	ds->pebs_index = ds->pebs_buffer_base;

	if (!test_bit(0, cpuc->active_mask))
		return;

	WARN_ON_ONCE(!event);

	if (!event->attr.precise_ip)
		return;

	n = top - at;
	if (n <= 0)
		return;

	__intel_pmu_pebs_event(event, iregs, at, top, 0, n);
}

static void intel_pmu_drain_pebs_nhm(struct pt_regs *iregs)
{
	struct cpu_hw_events *cpuc = this_cpu_ptr(&cpu_hw_events);
	struct debug_store *ds = cpuc->ds;
	struct perf_event *event;
	void *base, *at, *top;
	short counts[MAX_PEBS_EVENTS] = {};
	short error[MAX_PEBS_EVENTS] = {};
	int bit, i;

	if (!x86_pmu.pebs_active)
		return;

	base = (struct pebs_record_nhm *)(unsigned long)ds->pebs_buffer_base;
	top = (struct pebs_record_nhm *)(unsigned long)ds->pebs_index;

	ds->pebs_index = ds->pebs_buffer_base;

	if (unlikely(base >= top))
		return;

	for (at = base; at < top; at += x86_pmu.pebs_record_size) {
		struct pebs_record_nhm *p = at;
		u64 pebs_status;

		pebs_status = p->status & cpuc->pebs_enabled;
		pebs_status &= (1ULL << x86_pmu.max_pebs_events) - 1;

		/* PEBS v3 has more accurate status bits */
		if (x86_pmu.intel_cap.pebs_format >= 3) {
			for_each_set_bit(bit, (unsigned long *)&pebs_status,
					 x86_pmu.max_pebs_events)
				counts[bit]++;

			continue;
		}

		/*
		 * On some CPUs the PEBS status can be zero when PEBS is
		 * racing with clearing of GLOBAL_STATUS.
		 *
		 * Normally we would drop that record, but in the
		 * case when there is only a single active PEBS event
		 * we can assume it's for that event.
		 */
		if (!pebs_status && cpuc->pebs_enabled &&
			!(cpuc->pebs_enabled & (cpuc->pebs_enabled-1)))
			pebs_status = cpuc->pebs_enabled;

		bit = find_first_bit((unsigned long *)&pebs_status,
					x86_pmu.max_pebs_events);
		if (bit >= x86_pmu.max_pebs_events)
			continue;

		/*
		 * The PEBS hardware does not deal well with the situation
		 * when events happen near to each other and multiple bits
		 * are set. But it should happen rarely.
		 *
		 * If these events include one PEBS and multiple non-PEBS
		 * events, it doesn't impact PEBS record. The record will
		 * be handled normally. (slow path)
		 *
		 * If these events include two or more PEBS events, the
		 * records for the events can be collapsed into a single
		 * one, and it's not possible to reconstruct all events
		 * that caused the PEBS record. It's called collision.
		 * If collision happened, the record will be dropped.
		 */
		if (p->status != (1ULL << bit)) {
			for_each_set_bit(i, (unsigned long *)&pebs_status,
					 x86_pmu.max_pebs_events)
				error[i]++;
			continue;
		}

		counts[bit]++;
	}

	for (bit = 0; bit < x86_pmu.max_pebs_events; bit++) {
		if ((counts[bit] == 0) && (error[bit] == 0))
			continue;

		event = cpuc->events[bit];
		if (WARN_ON_ONCE(!event))
			continue;

		if (WARN_ON_ONCE(!event->attr.precise_ip))
			continue;

		/* log dropped samples number */
		if (error[bit]) {
			perf_log_lost_samples(event, error[bit]);

			if (perf_event_account_interrupt(event))
				x86_pmu_stop(event, 0);
		}

		if (counts[bit]) {
			__intel_pmu_pebs_event(event, iregs, base,
					       top, bit, counts[bit]);
		}
	}
}

/*
 * BTS, PEBS probe and setup
 */

void __init intel_ds_init(void)
{
	/*
	 * No support for 32bit formats
	 */
	if (!boot_cpu_has(X86_FEATURE_DTES64))
		return;

	x86_pmu.bts  = boot_cpu_has(X86_FEATURE_BTS);
	x86_pmu.pebs = boot_cpu_has(X86_FEATURE_PEBS);
	x86_pmu.pebs_buffer_size = PEBS_BUFFER_SIZE;
	if (x86_pmu.pebs) {
		char pebs_type = x86_pmu.intel_cap.pebs_trap ?  '+' : '-';
		int format = x86_pmu.intel_cap.pebs_format;

		switch (format) {
		case 0:
			pr_cont("PEBS fmt0%c, ", pebs_type);
			x86_pmu.pebs_record_size = sizeof(struct pebs_record_core);
			/*
			 * Using >PAGE_SIZE buffers makes the WRMSR to
			 * PERF_GLOBAL_CTRL in intel_pmu_enable_all()
			 * mysteriously hang on Core2.
			 *
			 * As a workaround, we don't do this.
			 */
			x86_pmu.pebs_buffer_size = PAGE_SIZE;
			x86_pmu.drain_pebs = intel_pmu_drain_pebs_core;
			break;

		case 1:
			pr_cont("PEBS fmt1%c, ", pebs_type);
			x86_pmu.pebs_record_size = sizeof(struct pebs_record_nhm);
			x86_pmu.drain_pebs = intel_pmu_drain_pebs_nhm;
			break;

		case 2:
			pr_cont("PEBS fmt2%c, ", pebs_type);
			x86_pmu.pebs_record_size = sizeof(struct pebs_record_hsw);
			x86_pmu.drain_pebs = intel_pmu_drain_pebs_nhm;
			break;

		case 3:
			pr_cont("PEBS fmt3%c, ", pebs_type);
			x86_pmu.pebs_record_size =
						sizeof(struct pebs_record_skl);
			x86_pmu.drain_pebs = intel_pmu_drain_pebs_nhm;
			x86_pmu.free_running_flags |= PERF_SAMPLE_TIME;
			break;

		default:
			pr_cont("no PEBS fmt%d%c, ", format, pebs_type);
			x86_pmu.pebs = 0;
		}
	}
}

void perf_restore_debug_store(void)
{
	struct debug_store *ds = __this_cpu_read(cpu_hw_events.ds);

	if (!x86_pmu.bts && !x86_pmu.pebs)
		return;

	wrmsrl(MSR_IA32_DS_AREA, (unsigned long)ds);
}<|MERGE_RESOLUTION|>--- conflicted
+++ resolved
@@ -284,18 +284,11 @@
 
 static void ds_update_cea(void *cea, void *addr, size_t size, pgprot_t prot)
 {
-<<<<<<< HEAD
-=======
 	unsigned long start = (unsigned long)cea;
->>>>>>> 4ac71d1b
 	phys_addr_t pa;
 	size_t msz = 0;
 
 	pa = virt_to_phys(addr);
-<<<<<<< HEAD
-	for (; msz < size; msz += PAGE_SIZE, pa += PAGE_SIZE, cea += PAGE_SIZE)
-		cea_set_pte(cea, pa, prot);
-=======
 
 	preempt_disable();
 	for (; msz < size; msz += PAGE_SIZE, pa += PAGE_SIZE, cea += PAGE_SIZE)
@@ -307,17 +300,10 @@
 	 */
 	flush_tlb_kernel_range(start, start + size);
 	preempt_enable();
->>>>>>> 4ac71d1b
 }
 
 static void ds_clear_cea(void *cea, size_t size)
 {
-<<<<<<< HEAD
-	size_t msz = 0;
-
-	for (; msz < size; msz += PAGE_SIZE, cea += PAGE_SIZE)
-		cea_set_pte(cea, 0, PAGE_NONE);
-=======
 	unsigned long start = (unsigned long)cea;
 	size_t msz = 0;
 
@@ -327,7 +313,6 @@
 
 	flush_tlb_kernel_range(start, start + size);
 	preempt_enable();
->>>>>>> 4ac71d1b
 }
 
 static void *dsalloc_pages(size_t size, gfp_t flags, int cpu)
