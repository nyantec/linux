--- conflicted
+++ resolved
@@ -18,11 +18,7 @@
 
 /* nf_queue.c */
 int nf_queue(struct sk_buff *skb, struct nf_hook_state *state,
-<<<<<<< HEAD
-	     unsigned int queuenum);
-=======
 	     struct nf_hook_entry **entryp, unsigned int verdict);
->>>>>>> d06e622d
 void nf_queue_nf_hook_drop(struct net *net, const struct nf_hook_entry *entry);
 int __init netfilter_queue_init(void);
 
