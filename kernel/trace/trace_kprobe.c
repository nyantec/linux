// SPDX-License-Identifier: GPL-2.0
/*
 * Kprobes-based tracing events
 *
 * Created by Masami Hiramatsu <mhiramat@redhat.com>
 *
 */
#define pr_fmt(fmt)	"trace_kprobe: " fmt

#include <linux/security.h>
#include <linux/module.h>
#include <linux/uaccess.h>
#include <linux/rculist.h>
#include <linux/error-injection.h>

#include <asm/setup.h>  /* for COMMAND_LINE_SIZE */

#include "trace_dynevent.h"
#include "trace_kprobe_selftest.h"
#include "trace_probe.h"
#include "trace_probe_tmpl.h"

#define KPROBE_EVENT_SYSTEM "kprobes"
#define KRETPROBE_MAXACTIVE_MAX 4096

/* Kprobe early definition from command line */
static char kprobe_boot_events_buf[COMMAND_LINE_SIZE] __initdata;
static bool kprobe_boot_events_enabled __initdata;

static int __init set_kprobe_boot_events(char *str)
{
	strlcpy(kprobe_boot_events_buf, str, COMMAND_LINE_SIZE);
	return 0;
}
__setup("kprobe_event=", set_kprobe_boot_events);

static int trace_kprobe_create(int argc, const char **argv);
static int trace_kprobe_show(struct seq_file *m, struct dyn_event *ev);
static int trace_kprobe_release(struct dyn_event *ev);
static bool trace_kprobe_is_busy(struct dyn_event *ev);
static bool trace_kprobe_match(const char *system, const char *event,
			int argc, const char **argv, struct dyn_event *ev);

static struct dyn_event_operations trace_kprobe_ops = {
	.create = trace_kprobe_create,
	.show = trace_kprobe_show,
	.is_busy = trace_kprobe_is_busy,
	.free = trace_kprobe_release,
	.match = trace_kprobe_match,
};

/*
 * Kprobe event core functions
 */
struct trace_kprobe {
	struct dyn_event	devent;
	struct kretprobe	rp;	/* Use rp.kp for kprobe use */
	unsigned long __percpu *nhit;
	const char		*symbol;	/* symbol name */
	struct trace_probe	tp;
};

static bool is_trace_kprobe(struct dyn_event *ev)
{
	return ev->ops == &trace_kprobe_ops;
}

static struct trace_kprobe *to_trace_kprobe(struct dyn_event *ev)
{
	return container_of(ev, struct trace_kprobe, devent);
}

/**
 * for_each_trace_kprobe - iterate over the trace_kprobe list
 * @pos:	the struct trace_kprobe * for each entry
 * @dpos:	the struct dyn_event * to use as a loop cursor
 */
#define for_each_trace_kprobe(pos, dpos)	\
	for_each_dyn_event(dpos)		\
		if (is_trace_kprobe(dpos) && (pos = to_trace_kprobe(dpos)))

#define SIZEOF_TRACE_KPROBE(n)				\
	(offsetof(struct trace_kprobe, tp.args) +	\
	(sizeof(struct probe_arg) * (n)))

static nokprobe_inline bool trace_kprobe_is_return(struct trace_kprobe *tk)
{
	return tk->rp.handler != NULL;
}

static nokprobe_inline const char *trace_kprobe_symbol(struct trace_kprobe *tk)
{
	return tk->symbol ? tk->symbol : "unknown";
}

static nokprobe_inline unsigned long trace_kprobe_offset(struct trace_kprobe *tk)
{
	return tk->rp.kp.offset;
}

static nokprobe_inline bool trace_kprobe_has_gone(struct trace_kprobe *tk)
{
	return !!(kprobe_gone(&tk->rp.kp));
}

static nokprobe_inline bool trace_kprobe_within_module(struct trace_kprobe *tk,
						 struct module *mod)
{
	int len = strlen(mod->name);
	const char *name = trace_kprobe_symbol(tk);
	return strncmp(mod->name, name, len) == 0 && name[len] == ':';
}

static nokprobe_inline bool trace_kprobe_module_exist(struct trace_kprobe *tk)
{
	char *p;
	bool ret;

	if (!tk->symbol)
		return false;
	p = strchr(tk->symbol, ':');
	if (!p)
		return true;
	*p = '\0';
	mutex_lock(&module_mutex);
	ret = !!find_module(tk->symbol);
	mutex_unlock(&module_mutex);
	*p = ':';

	return ret;
}

static bool trace_kprobe_is_busy(struct dyn_event *ev)
{
	struct trace_kprobe *tk = to_trace_kprobe(ev);

	return trace_probe_is_enabled(&tk->tp);
}

static bool trace_kprobe_match_command_head(struct trace_kprobe *tk,
					    int argc, const char **argv)
{
	char buf[MAX_ARGSTR_LEN + 1];

	if (!argc)
		return true;

	if (!tk->symbol)
		snprintf(buf, sizeof(buf), "0x%p", tk->rp.kp.addr);
	else if (tk->rp.kp.offset)
		snprintf(buf, sizeof(buf), "%s+%u",
			 trace_kprobe_symbol(tk), tk->rp.kp.offset);
	else
		snprintf(buf, sizeof(buf), "%s", trace_kprobe_symbol(tk));
	if (strcmp(buf, argv[0]))
		return false;
	argc--; argv++;

	return trace_probe_match_command_args(&tk->tp, argc, argv);
}

static bool trace_kprobe_match(const char *system, const char *event,
			int argc, const char **argv, struct dyn_event *ev)
{
	struct trace_kprobe *tk = to_trace_kprobe(ev);

	return strcmp(trace_probe_name(&tk->tp), event) == 0 &&
	    (!system || strcmp(trace_probe_group_name(&tk->tp), system) == 0) &&
	    trace_kprobe_match_command_head(tk, argc, argv);
}

static nokprobe_inline unsigned long trace_kprobe_nhit(struct trace_kprobe *tk)
{
	unsigned long nhit = 0;
	int cpu;

	for_each_possible_cpu(cpu)
		nhit += *per_cpu_ptr(tk->nhit, cpu);

	return nhit;
}

static nokprobe_inline bool trace_kprobe_is_registered(struct trace_kprobe *tk)
{
	return !(list_empty(&tk->rp.kp.list) &&
		 hlist_unhashed(&tk->rp.kp.hlist));
}

/* Return 0 if it fails to find the symbol address */
static nokprobe_inline
unsigned long trace_kprobe_address(struct trace_kprobe *tk)
{
	unsigned long addr;

	if (tk->symbol) {
		addr = (unsigned long)
			kallsyms_lookup_name(trace_kprobe_symbol(tk));
		if (addr)
			addr += tk->rp.kp.offset;
	} else {
		addr = (unsigned long)tk->rp.kp.addr;
	}
	return addr;
}

static nokprobe_inline struct trace_kprobe *
trace_kprobe_primary_from_call(struct trace_event_call *call)
{
	struct trace_probe *tp;

	tp = trace_probe_primary_from_call(call);
	if (WARN_ON_ONCE(!tp))
		return NULL;

	return container_of(tp, struct trace_kprobe, tp);
}

bool trace_kprobe_on_func_entry(struct trace_event_call *call)
{
	struct trace_kprobe *tk = trace_kprobe_primary_from_call(call);

	return tk ? kprobe_on_func_entry(tk->rp.kp.addr,
			tk->rp.kp.addr ? NULL : tk->rp.kp.symbol_name,
			tk->rp.kp.addr ? 0 : tk->rp.kp.offset) : false;
}

bool trace_kprobe_error_injectable(struct trace_event_call *call)
{
	struct trace_kprobe *tk = trace_kprobe_primary_from_call(call);

	return tk ? within_error_injection_list(trace_kprobe_address(tk)) :
	       false;
}

static int register_kprobe_event(struct trace_kprobe *tk);
static int unregister_kprobe_event(struct trace_kprobe *tk);

static int kprobe_dispatcher(struct kprobe *kp, struct pt_regs *regs);
static int kretprobe_dispatcher(struct kretprobe_instance *ri,
				struct pt_regs *regs);

static void free_trace_kprobe(struct trace_kprobe *tk)
{
	if (tk) {
		trace_probe_cleanup(&tk->tp);
		kfree(tk->symbol);
		free_percpu(tk->nhit);
		kfree(tk);
	}
}

/*
 * Allocate new trace_probe and initialize it (including kprobes).
 */
static struct trace_kprobe *alloc_trace_kprobe(const char *group,
					     const char *event,
					     void *addr,
					     const char *symbol,
					     unsigned long offs,
					     int maxactive,
					     int nargs, bool is_return)
{
	struct trace_kprobe *tk;
	int ret = -ENOMEM;

	tk = kzalloc(SIZEOF_TRACE_KPROBE(nargs), GFP_KERNEL);
	if (!tk)
		return ERR_PTR(ret);

	tk->nhit = alloc_percpu(unsigned long);
	if (!tk->nhit)
		goto error;

	if (symbol) {
		tk->symbol = kstrdup(symbol, GFP_KERNEL);
		if (!tk->symbol)
			goto error;
		tk->rp.kp.symbol_name = tk->symbol;
		tk->rp.kp.offset = offs;
	} else
		tk->rp.kp.addr = addr;

	if (is_return)
		tk->rp.handler = kretprobe_dispatcher;
	else
		tk->rp.kp.pre_handler = kprobe_dispatcher;

	tk->rp.maxactive = maxactive;
	INIT_HLIST_NODE(&tk->rp.kp.hlist);
	INIT_LIST_HEAD(&tk->rp.kp.list);

	ret = trace_probe_init(&tk->tp, event, group, false);
	if (ret < 0)
		goto error;

	dyn_event_init(&tk->devent, &trace_kprobe_ops);
	return tk;
error:
	free_trace_kprobe(tk);
	return ERR_PTR(ret);
}

static struct trace_kprobe *find_trace_kprobe(const char *event,
					      const char *group)
{
	struct dyn_event *pos;
	struct trace_kprobe *tk;

	for_each_trace_kprobe(tk, pos)
		if (strcmp(trace_probe_name(&tk->tp), event) == 0 &&
		    strcmp(trace_probe_group_name(&tk->tp), group) == 0)
			return tk;
	return NULL;
}

static inline int __enable_trace_kprobe(struct trace_kprobe *tk)
{
	int ret = 0;

	if (trace_kprobe_is_registered(tk) && !trace_kprobe_has_gone(tk)) {
		if (trace_kprobe_is_return(tk))
			ret = enable_kretprobe(&tk->rp);
		else
			ret = enable_kprobe(&tk->rp.kp);
	}

	return ret;
}

static void __disable_trace_kprobe(struct trace_probe *tp)
{
	struct trace_probe *pos;
	struct trace_kprobe *tk;

	list_for_each_entry(pos, trace_probe_probe_list(tp), list) {
		tk = container_of(pos, struct trace_kprobe, tp);
		if (!trace_kprobe_is_registered(tk))
			continue;
		if (trace_kprobe_is_return(tk))
			disable_kretprobe(&tk->rp);
		else
			disable_kprobe(&tk->rp.kp);
	}
}

/*
 * Enable trace_probe
 * if the file is NULL, enable "perf" handler, or enable "trace" handler.
 */
static int enable_trace_kprobe(struct trace_event_call *call,
				struct trace_event_file *file)
{
	struct trace_probe *pos, *tp;
	struct trace_kprobe *tk;
	bool enabled;
	int ret = 0;

	tp = trace_probe_primary_from_call(call);
	if (WARN_ON_ONCE(!tp))
		return -ENODEV;
	enabled = trace_probe_is_enabled(tp);

	/* This also changes "enabled" state */
	if (file) {
		ret = trace_probe_add_file(tp, file);
		if (ret)
			return ret;
	} else
		trace_probe_set_flag(tp, TP_FLAG_PROFILE);

	if (enabled)
		return 0;

	list_for_each_entry(pos, trace_probe_probe_list(tp), list) {
		tk = container_of(pos, struct trace_kprobe, tp);
		if (trace_kprobe_has_gone(tk))
			continue;
		ret = __enable_trace_kprobe(tk);
		if (ret)
			break;
		enabled = true;
	}

	if (ret) {
		/* Failed to enable one of them. Roll back all */
		if (enabled)
			__disable_trace_kprobe(tp);
		if (file)
			trace_probe_remove_file(tp, file);
		else
			trace_probe_clear_flag(tp, TP_FLAG_PROFILE);
	}

	return ret;
}

/*
 * Disable trace_probe
 * if the file is NULL, disable "perf" handler, or disable "trace" handler.
 */
static int disable_trace_kprobe(struct trace_event_call *call,
				struct trace_event_file *file)
{
	struct trace_probe *tp;

	tp = trace_probe_primary_from_call(call);
	if (WARN_ON_ONCE(!tp))
		return -ENODEV;

	if (file) {
		if (!trace_probe_get_file_link(tp, file))
			return -ENOENT;
		if (!trace_probe_has_single_file(tp))
			goto out;
		trace_probe_clear_flag(tp, TP_FLAG_TRACE);
	} else
		trace_probe_clear_flag(tp, TP_FLAG_PROFILE);

	if (!trace_probe_is_enabled(tp))
		__disable_trace_kprobe(tp);

 out:
	if (file)
		/*
		 * Synchronization is done in below function. For perf event,
		 * file == NULL and perf_trace_event_unreg() calls
		 * tracepoint_synchronize_unregister() to ensure synchronize
		 * event. We don't need to care about it.
		 */
		trace_probe_remove_file(tp, file);

	return 0;
}

#if defined(CONFIG_KPROBES_ON_FTRACE) && \
	!defined(CONFIG_KPROBE_EVENTS_ON_NOTRACE)
static bool __within_notrace_func(unsigned long addr)
{
	unsigned long offset, size;

	if (!addr || !kallsyms_lookup_size_offset(addr, &size, &offset))
		return false;

	/* Get the entry address of the target function */
	addr -= offset;

	/*
	 * Since ftrace_location_range() does inclusive range check, we need
	 * to subtract 1 byte from the end address.
	 */
	return !ftrace_location_range(addr, addr + size - 1);
}

static bool within_notrace_func(struct trace_kprobe *tk)
{
	unsigned long addr = trace_kprobe_address(tk);
	char symname[KSYM_NAME_LEN], *p;

	if (!__within_notrace_func(addr))
		return false;

	/* Check if the address is on a suffixed-symbol */
	if (!lookup_symbol_name(addr, symname)) {
		p = strchr(symname, '.');
		if (!p)
			return true;
		*p = '\0';
		addr = (unsigned long)kprobe_lookup_name(symname, 0);
		if (addr)
			return __within_notrace_func(addr);
	}

	return true;
}
#else
#define within_notrace_func(tk)	(false)
#endif

/* Internal register function - just handle k*probes and flags */
static int __register_trace_kprobe(struct trace_kprobe *tk)
{
	int i, ret;

	ret = security_locked_down(LOCKDOWN_KPROBES);
	if (ret)
		return ret;

	if (trace_kprobe_is_registered(tk))
		return -EINVAL;

	if (within_notrace_func(tk)) {
		pr_warn("Could not probe notrace function %s\n",
			trace_kprobe_symbol(tk));
		return -EINVAL;
	}

	for (i = 0; i < tk->tp.nr_args; i++) {
		ret = traceprobe_update_arg(&tk->tp.args[i]);
		if (ret)
			return ret;
	}

	/* Set/clear disabled flag according to tp->flag */
	if (trace_probe_is_enabled(&tk->tp))
		tk->rp.kp.flags &= ~KPROBE_FLAG_DISABLED;
	else
		tk->rp.kp.flags |= KPROBE_FLAG_DISABLED;

	if (trace_kprobe_is_return(tk))
		ret = register_kretprobe(&tk->rp);
	else
		ret = register_kprobe(&tk->rp.kp);

	return ret;
}

/* Internal unregister function - just handle k*probes and flags */
static void __unregister_trace_kprobe(struct trace_kprobe *tk)
{
	if (trace_kprobe_is_registered(tk)) {
		if (trace_kprobe_is_return(tk))
			unregister_kretprobe(&tk->rp);
		else
			unregister_kprobe(&tk->rp.kp);
		/* Cleanup kprobe for reuse and mark it unregistered */
		INIT_HLIST_NODE(&tk->rp.kp.hlist);
		INIT_LIST_HEAD(&tk->rp.kp.list);
		if (tk->rp.kp.symbol_name)
			tk->rp.kp.addr = NULL;
	}
}

/* Unregister a trace_probe and probe_event */
static int unregister_trace_kprobe(struct trace_kprobe *tk)
{
	/* If other probes are on the event, just unregister kprobe */
	if (trace_probe_has_sibling(&tk->tp))
		goto unreg;

	/* Enabled event can not be unregistered */
	if (trace_probe_is_enabled(&tk->tp))
		return -EBUSY;

	/* Will fail if probe is being used by ftrace or perf */
	if (unregister_kprobe_event(tk))
		return -EBUSY;

unreg:
	__unregister_trace_kprobe(tk);
	dyn_event_remove(&tk->devent);
	trace_probe_unlink(&tk->tp);

	return 0;
}

static bool trace_kprobe_has_same_kprobe(struct trace_kprobe *orig,
					 struct trace_kprobe *comp)
{
	struct trace_probe_event *tpe = orig->tp.event;
	struct trace_probe *pos;
	int i;

	list_for_each_entry(pos, &tpe->probes, list) {
		orig = container_of(pos, struct trace_kprobe, tp);
		if (strcmp(trace_kprobe_symbol(orig),
			   trace_kprobe_symbol(comp)) ||
		    trace_kprobe_offset(orig) != trace_kprobe_offset(comp))
			continue;

		/*
		 * trace_probe_compare_arg_type() ensured that nr_args and
		 * each argument name and type are same. Let's compare comm.
		 */
		for (i = 0; i < orig->tp.nr_args; i++) {
			if (strcmp(orig->tp.args[i].comm,
				   comp->tp.args[i].comm))
				break;
		}

		if (i == orig->tp.nr_args)
			return true;
	}

	return false;
}

static int append_trace_kprobe(struct trace_kprobe *tk, struct trace_kprobe *to)
{
	int ret;

	ret = trace_probe_compare_arg_type(&tk->tp, &to->tp);
	if (ret) {
		/* Note that argument starts index = 2 */
		trace_probe_log_set_index(ret + 1);
		trace_probe_log_err(0, DIFF_ARG_TYPE);
		return -EEXIST;
	}
	if (trace_kprobe_has_same_kprobe(to, tk)) {
		trace_probe_log_set_index(0);
		trace_probe_log_err(0, SAME_PROBE);
		return -EEXIST;
	}

	/* Append to existing event */
	ret = trace_probe_append(&tk->tp, &to->tp);
	if (ret)
		return ret;

	/* Register k*probe */
	ret = __register_trace_kprobe(tk);
	if (ret == -ENOENT && !trace_kprobe_module_exist(tk)) {
		pr_warn("This probe might be able to register after target module is loaded. Continue.\n");
		ret = 0;
	}

	if (ret)
		trace_probe_unlink(&tk->tp);
	else
		dyn_event_add(&tk->devent);

	return ret;
}

/* Register a trace_probe and probe_event */
static int register_trace_kprobe(struct trace_kprobe *tk)
{
	struct trace_kprobe *old_tk;
	int ret;

	mutex_lock(&event_mutex);

	old_tk = find_trace_kprobe(trace_probe_name(&tk->tp),
				   trace_probe_group_name(&tk->tp));
	if (old_tk) {
		if (trace_kprobe_is_return(tk) != trace_kprobe_is_return(old_tk)) {
			trace_probe_log_set_index(0);
			trace_probe_log_err(0, DIFF_PROBE_TYPE);
			ret = -EEXIST;
		} else {
			ret = append_trace_kprobe(tk, old_tk);
		}
		goto end;
	}

	/* Register new event */
	ret = register_kprobe_event(tk);
	if (ret) {
		pr_warn("Failed to register probe event(%d)\n", ret);
		goto end;
	}

	/* Register k*probe */
	ret = __register_trace_kprobe(tk);
	if (ret == -ENOENT && !trace_kprobe_module_exist(tk)) {
		pr_warn("This probe might be able to register after target module is loaded. Continue.\n");
		ret = 0;
	}

	if (ret < 0)
		unregister_kprobe_event(tk);
	else
		dyn_event_add(&tk->devent);

end:
	mutex_unlock(&event_mutex);
	return ret;
}

/* Module notifier call back, checking event on the module */
static int trace_kprobe_module_callback(struct notifier_block *nb,
				       unsigned long val, void *data)
{
	struct module *mod = data;
	struct dyn_event *pos;
	struct trace_kprobe *tk;
	int ret;

	if (val != MODULE_STATE_COMING)
		return NOTIFY_DONE;

	/* Update probes on coming module */
	mutex_lock(&event_mutex);
	for_each_trace_kprobe(tk, pos) {
		if (trace_kprobe_within_module(tk, mod)) {
			/* Don't need to check busy - this should have gone. */
			__unregister_trace_kprobe(tk);
			ret = __register_trace_kprobe(tk);
			if (ret)
				pr_warn("Failed to re-register probe %s on %s: %d\n",
					trace_probe_name(&tk->tp),
					mod->name, ret);
		}
	}
	mutex_unlock(&event_mutex);

	return NOTIFY_DONE;
}

static struct notifier_block trace_kprobe_module_nb = {
	.notifier_call = trace_kprobe_module_callback,
	.priority = 1	/* Invoked after kprobe module callback */
};

/* Convert certain expected symbols into '_' when generating event names */
static inline void sanitize_event_name(char *name)
{
	while (*name++ != '\0')
		if (*name == ':' || *name == '.')
			*name = '_';
}

static int trace_kprobe_create(int argc, const char *argv[])
{
	/*
	 * Argument syntax:
	 *  - Add kprobe:
	 *      p[:[GRP/]EVENT] [MOD:]KSYM[+OFFS]|KADDR [FETCHARGS]
	 *  - Add kretprobe:
	 *      r[MAXACTIVE][:[GRP/]EVENT] [MOD:]KSYM[+0] [FETCHARGS]
	 * Fetch args:
	 *  $retval	: fetch return value
	 *  $stack	: fetch stack address
	 *  $stackN	: fetch Nth of stack (N:0-)
	 *  $comm       : fetch current task comm
	 *  @ADDR	: fetch memory at ADDR (ADDR should be in kernel)
	 *  @SYM[+|-offs] : fetch memory at SYM +|- offs (SYM is a data symbol)
	 *  %REG	: fetch register REG
	 * Dereferencing memory fetch:
	 *  +|-offs(ARG) : fetch memory at ARG +|- offs address.
	 * Alias name of args:
	 *  NAME=FETCHARG : set NAME as alias of FETCHARG.
	 * Type of args:
	 *  FETCHARG:TYPE : use TYPE instead of unsigned long.
	 */
	struct trace_kprobe *tk = NULL;
	int i, len, ret = 0;
	bool is_return = false;
	char *symbol = NULL, *tmp = NULL;
	const char *event = NULL, *group = KPROBE_EVENT_SYSTEM;
	int maxactive = 0;
	long offset = 0;
	void *addr = NULL;
	char buf[MAX_EVENT_NAME_LEN];
	unsigned int flags = TPARG_FL_KERNEL;

	switch (argv[0][0]) {
	case 'r':
		is_return = true;
		flags |= TPARG_FL_RETURN;
		break;
	case 'p':
		break;
	default:
		return -ECANCELED;
	}
	if (argc < 2)
		return -ECANCELED;

	trace_probe_log_init("trace_kprobe", argc, argv);

	event = strchr(&argv[0][1], ':');
	if (event)
		event++;

	if (isdigit(argv[0][1])) {
		if (!is_return) {
			trace_probe_log_err(1, MAXACT_NO_KPROBE);
			goto parse_error;
		}
		if (event)
			len = event - &argv[0][1] - 1;
		else
			len = strlen(&argv[0][1]);
		if (len > MAX_EVENT_NAME_LEN - 1) {
			trace_probe_log_err(1, BAD_MAXACT);
			goto parse_error;
		}
		memcpy(buf, &argv[0][1], len);
		buf[len] = '\0';
		ret = kstrtouint(buf, 0, &maxactive);
		if (ret || !maxactive) {
			trace_probe_log_err(1, BAD_MAXACT);
			goto parse_error;
		}
		/* kretprobes instances are iterated over via a list. The
		 * maximum should stay reasonable.
		 */
		if (maxactive > KRETPROBE_MAXACTIVE_MAX) {
			trace_probe_log_err(1, MAXACT_TOO_BIG);
			goto parse_error;
		}
	}

	/* try to parse an address. if that fails, try to read the
	 * input as a symbol. */
	if (kstrtoul(argv[1], 0, (unsigned long *)&addr)) {
		trace_probe_log_set_index(1);
		/* Check whether uprobe event specified */
		if (strchr(argv[1], '/') && strchr(argv[1], ':')) {
			ret = -ECANCELED;
			goto error;
		}
		/* a symbol specified */
		symbol = kstrdup(argv[1], GFP_KERNEL);
		if (!symbol)
			return -ENOMEM;
		/* TODO: support .init module functions */
		ret = traceprobe_split_symbol_offset(symbol, &offset);
		if (ret || offset < 0 || offset > UINT_MAX) {
			trace_probe_log_err(0, BAD_PROBE_ADDR);
			goto parse_error;
		}
		if (kprobe_on_func_entry(NULL, symbol, offset))
			flags |= TPARG_FL_FENTRY;
		if (offset && is_return && !(flags & TPARG_FL_FENTRY)) {
			trace_probe_log_err(0, BAD_RETPROBE);
			goto parse_error;
		}
	}

	trace_probe_log_set_index(0);
	if (event) {
		ret = traceprobe_parse_event_name(&event, &group, buf,
						  event - argv[0]);
		if (ret)
			goto parse_error;
	} else {
		/* Make a new event name */
		if (symbol)
			snprintf(buf, MAX_EVENT_NAME_LEN, "%c_%s_%ld",
				 is_return ? 'r' : 'p', symbol, offset);
		else
			snprintf(buf, MAX_EVENT_NAME_LEN, "%c_0x%p",
				 is_return ? 'r' : 'p', addr);
		sanitize_event_name(buf);
		event = buf;
	}

	/* setup a probe */
	tk = alloc_trace_kprobe(group, event, addr, symbol, offset, maxactive,
			       argc - 2, is_return);
	if (IS_ERR(tk)) {
		ret = PTR_ERR(tk);
		/* This must return -ENOMEM, else there is a bug */
		WARN_ON_ONCE(ret != -ENOMEM);
		goto out;	/* We know tk is not allocated */
	}
	argc -= 2; argv += 2;

	/* parse arguments */
	for (i = 0; i < argc && i < MAX_TRACE_ARGS; i++) {
		tmp = kstrdup(argv[i], GFP_KERNEL);
		if (!tmp) {
			ret = -ENOMEM;
			goto error;
		}

		trace_probe_log_set_index(i + 2);
		ret = traceprobe_parse_probe_arg(&tk->tp, i, tmp, flags);
		kfree(tmp);
		if (ret)
			goto error;	/* This can be -ENOMEM */
	}

	ret = traceprobe_set_print_fmt(&tk->tp, is_return);
	if (ret < 0)
		goto error;

	ret = register_trace_kprobe(tk);
	if (ret) {
		trace_probe_log_set_index(1);
		if (ret == -EILSEQ)
			trace_probe_log_err(0, BAD_INSN_BNDRY);
		else if (ret == -ENOENT)
			trace_probe_log_err(0, BAD_PROBE_ADDR);
		else if (ret != -ENOMEM && ret != -EEXIST)
			trace_probe_log_err(0, FAIL_REG_PROBE);
		goto error;
	}

out:
	trace_probe_log_clear();
	kfree(symbol);
	return ret;

parse_error:
	ret = -EINVAL;
error:
	free_trace_kprobe(tk);
	goto out;
}

static int create_or_delete_trace_kprobe(int argc, char **argv)
{
	int ret;

	if (argv[0][0] == '-')
		return dyn_event_release(argc, argv, &trace_kprobe_ops);

	ret = trace_kprobe_create(argc, (const char **)argv);
	return ret == -ECANCELED ? -EINVAL : ret;
}

static int trace_kprobe_run_command(struct dynevent_cmd *cmd)
{
	return trace_run_command(cmd->seq.buffer, create_or_delete_trace_kprobe);
}

/**
 * kprobe_event_cmd_init - Initialize a kprobe event command object
 * @cmd: A pointer to the dynevent_cmd struct representing the new event
 * @buf: A pointer to the buffer used to build the command
 * @maxlen: The length of the buffer passed in @buf
 *
 * Initialize a synthetic event command object.  Use this before
 * calling any of the other kprobe_event functions.
 */
void kprobe_event_cmd_init(struct dynevent_cmd *cmd, char *buf, int maxlen)
{
	dynevent_cmd_init(cmd, buf, maxlen, DYNEVENT_TYPE_KPROBE,
			  trace_kprobe_run_command);
}
EXPORT_SYMBOL_GPL(kprobe_event_cmd_init);

/**
 * __kprobe_event_gen_cmd_start - Generate a kprobe event command from arg list
 * @cmd: A pointer to the dynevent_cmd struct representing the new event
 * @name: The name of the kprobe event
 * @loc: The location of the kprobe event
 * @kretprobe: Is this a return probe?
 * @args: Variable number of arg (pairs), one pair for each field
 *
 * NOTE: Users normally won't want to call this function directly, but
 * rather use the kprobe_event_gen_cmd_start() wrapper, which automatically
 * adds a NULL to the end of the arg list.  If this function is used
 * directly, make sure the last arg in the variable arg list is NULL.
 *
 * Generate a kprobe event command to be executed by
 * kprobe_event_gen_cmd_end().  This function can be used to generate the
 * complete command or only the first part of it; in the latter case,
 * kprobe_event_add_fields() can be used to add more fields following this.
 *
<<<<<<< HEAD
=======
 * Unlikely the synth_event_gen_cmd_start(), @loc must be specified. This
 * returns -EINVAL if @loc == NULL.
 *
>>>>>>> 04d5ce62
 * Return: 0 if successful, error otherwise.
 */
int __kprobe_event_gen_cmd_start(struct dynevent_cmd *cmd, bool kretprobe,
				 const char *name, const char *loc, ...)
{
	char buf[MAX_EVENT_NAME_LEN];
	struct dynevent_arg arg;
	va_list args;
	int ret;

	if (cmd->type != DYNEVENT_TYPE_KPROBE)
		return -EINVAL;

<<<<<<< HEAD
=======
	if (!loc)
		return -EINVAL;

>>>>>>> 04d5ce62
	if (kretprobe)
		snprintf(buf, MAX_EVENT_NAME_LEN, "r:kprobes/%s", name);
	else
		snprintf(buf, MAX_EVENT_NAME_LEN, "p:kprobes/%s", name);

	ret = dynevent_str_add(cmd, buf);
	if (ret)
		return ret;

	dynevent_arg_init(&arg, 0);
	arg.str = loc;
	ret = dynevent_arg_add(cmd, &arg, NULL);
	if (ret)
		return ret;

	va_start(args, loc);
	for (;;) {
		const char *field;

		field = va_arg(args, const char *);
		if (!field)
			break;

		if (++cmd->n_fields > MAX_TRACE_ARGS) {
			ret = -EINVAL;
			break;
		}

		arg.str = field;
		ret = dynevent_arg_add(cmd, &arg, NULL);
		if (ret)
			break;
	}
	va_end(args);

	return ret;
}
EXPORT_SYMBOL_GPL(__kprobe_event_gen_cmd_start);

/**
 * __kprobe_event_add_fields - Add probe fields to a kprobe command from arg list
 * @cmd: A pointer to the dynevent_cmd struct representing the new event
 * @args: Variable number of arg (pairs), one pair for each field
 *
 * NOTE: Users normally won't want to call this function directly, but
 * rather use the kprobe_event_add_fields() wrapper, which
 * automatically adds a NULL to the end of the arg list.  If this
 * function is used directly, make sure the last arg in the variable
 * arg list is NULL.
 *
 * Add probe fields to an existing kprobe command using a variable
 * list of args.  Fields are added in the same order they're listed.
 *
 * Return: 0 if successful, error otherwise.
 */
int __kprobe_event_add_fields(struct dynevent_cmd *cmd, ...)
{
	struct dynevent_arg arg;
	va_list args;
	int ret = 0;

	if (cmd->type != DYNEVENT_TYPE_KPROBE)
		return -EINVAL;

	dynevent_arg_init(&arg, 0);

	va_start(args, cmd);
	for (;;) {
		const char *field;

		field = va_arg(args, const char *);
		if (!field)
			break;

		if (++cmd->n_fields > MAX_TRACE_ARGS) {
			ret = -EINVAL;
			break;
		}

		arg.str = field;
		ret = dynevent_arg_add(cmd, &arg, NULL);
		if (ret)
			break;
	}
	va_end(args);

	return ret;
}
EXPORT_SYMBOL_GPL(__kprobe_event_add_fields);

/**
 * kprobe_event_delete - Delete a kprobe event
 * @name: The name of the kprobe event to delete
 *
 * Delete a kprobe event with the give @name from kernel code rather
 * than directly from the command line.
 *
 * Return: 0 if successful, error otherwise.
 */
int kprobe_event_delete(const char *name)
{
	char buf[MAX_EVENT_NAME_LEN];

	snprintf(buf, MAX_EVENT_NAME_LEN, "-:%s", name);

	return trace_run_command(buf, create_or_delete_trace_kprobe);
}
EXPORT_SYMBOL_GPL(kprobe_event_delete);

static int trace_kprobe_release(struct dyn_event *ev)
{
	struct trace_kprobe *tk = to_trace_kprobe(ev);
	int ret = unregister_trace_kprobe(tk);

	if (!ret)
		free_trace_kprobe(tk);
	return ret;
}

static int trace_kprobe_show(struct seq_file *m, struct dyn_event *ev)
{
	struct trace_kprobe *tk = to_trace_kprobe(ev);
	int i;

	seq_putc(m, trace_kprobe_is_return(tk) ? 'r' : 'p');
	if (trace_kprobe_is_return(tk) && tk->rp.maxactive)
		seq_printf(m, "%d", tk->rp.maxactive);
	seq_printf(m, ":%s/%s", trace_probe_group_name(&tk->tp),
				trace_probe_name(&tk->tp));

	if (!tk->symbol)
		seq_printf(m, " 0x%p", tk->rp.kp.addr);
	else if (tk->rp.kp.offset)
		seq_printf(m, " %s+%u", trace_kprobe_symbol(tk),
			   tk->rp.kp.offset);
	else
		seq_printf(m, " %s", trace_kprobe_symbol(tk));

	for (i = 0; i < tk->tp.nr_args; i++)
		seq_printf(m, " %s=%s", tk->tp.args[i].name, tk->tp.args[i].comm);
	seq_putc(m, '\n');

	return 0;
}

static int probes_seq_show(struct seq_file *m, void *v)
{
	struct dyn_event *ev = v;

	if (!is_trace_kprobe(ev))
		return 0;

	return trace_kprobe_show(m, ev);
}

static const struct seq_operations probes_seq_op = {
	.start  = dyn_event_seq_start,
	.next   = dyn_event_seq_next,
	.stop   = dyn_event_seq_stop,
	.show   = probes_seq_show
};

static int probes_open(struct inode *inode, struct file *file)
{
	int ret;

	ret = security_locked_down(LOCKDOWN_TRACEFS);
	if (ret)
		return ret;

	if ((file->f_mode & FMODE_WRITE) && (file->f_flags & O_TRUNC)) {
		ret = dyn_events_release_all(&trace_kprobe_ops);
		if (ret < 0)
			return ret;
	}

	return seq_open(file, &probes_seq_op);
}

static ssize_t probes_write(struct file *file, const char __user *buffer,
			    size_t count, loff_t *ppos)
{
	return trace_parse_run_command(file, buffer, count, ppos,
				       create_or_delete_trace_kprobe);
}

static const struct file_operations kprobe_events_ops = {
	.owner          = THIS_MODULE,
	.open           = probes_open,
	.read           = seq_read,
	.llseek         = seq_lseek,
	.release        = seq_release,
	.write		= probes_write,
};

/* Probes profiling interfaces */
static int probes_profile_seq_show(struct seq_file *m, void *v)
{
	struct dyn_event *ev = v;
	struct trace_kprobe *tk;

	if (!is_trace_kprobe(ev))
		return 0;

	tk = to_trace_kprobe(ev);
	seq_printf(m, "  %-44s %15lu %15lu\n",
		   trace_probe_name(&tk->tp),
		   trace_kprobe_nhit(tk),
		   tk->rp.kp.nmissed);

	return 0;
}

static const struct seq_operations profile_seq_op = {
	.start  = dyn_event_seq_start,
	.next   = dyn_event_seq_next,
	.stop   = dyn_event_seq_stop,
	.show   = probes_profile_seq_show
};

static int profile_open(struct inode *inode, struct file *file)
{
	int ret;

	ret = security_locked_down(LOCKDOWN_TRACEFS);
	if (ret)
		return ret;

	return seq_open(file, &profile_seq_op);
}

static const struct file_operations kprobe_profile_ops = {
	.owner          = THIS_MODULE,
	.open           = profile_open,
	.read           = seq_read,
	.llseek         = seq_lseek,
	.release        = seq_release,
};

/* Kprobe specific fetch functions */

/* Return the length of string -- including null terminal byte */
static nokprobe_inline int
fetch_store_strlen(unsigned long addr)
{
	int ret, len = 0;
	u8 c;

	do {
		ret = probe_kernel_read(&c, (u8 *)addr + len, 1);
		len++;
	} while (c && ret == 0 && len < MAX_STRING_SIZE);

	return (ret < 0) ? ret : len;
}

/* Return the length of string -- including null terminal byte */
static nokprobe_inline int
fetch_store_strlen_user(unsigned long addr)
{
	const void __user *uaddr =  (__force const void __user *)addr;

	return strnlen_unsafe_user(uaddr, MAX_STRING_SIZE);
}

/*
 * Fetch a null-terminated string. Caller MUST set *(u32 *)buf with max
 * length and relative data location.
 */
static nokprobe_inline int
fetch_store_string(unsigned long addr, void *dest, void *base)
{
	int maxlen = get_loc_len(*(u32 *)dest);
	void *__dest;
	long ret;

	if (unlikely(!maxlen))
		return -ENOMEM;

	__dest = get_loc_data(dest, base);

	/*
	 * Try to get string again, since the string can be changed while
	 * probing.
	 */
	ret = strncpy_from_unsafe(__dest, (void *)addr, maxlen);
	if (ret >= 0)
		*(u32 *)dest = make_data_loc(ret, __dest - base);

	return ret;
}

/*
 * Fetch a null-terminated string from user. Caller MUST set *(u32 *)buf
 * with max length and relative data location.
 */
static nokprobe_inline int
fetch_store_string_user(unsigned long addr, void *dest, void *base)
{
	const void __user *uaddr =  (__force const void __user *)addr;
	int maxlen = get_loc_len(*(u32 *)dest);
	void *__dest;
	long ret;

	if (unlikely(!maxlen))
		return -ENOMEM;

	__dest = get_loc_data(dest, base);

	ret = strncpy_from_unsafe_user(__dest, uaddr, maxlen);
	if (ret >= 0)
		*(u32 *)dest = make_data_loc(ret, __dest - base);

	return ret;
}

static nokprobe_inline int
probe_mem_read(void *dest, void *src, size_t size)
{
	return probe_kernel_read(dest, src, size);
}

static nokprobe_inline int
probe_mem_read_user(void *dest, void *src, size_t size)
{
	const void __user *uaddr =  (__force const void __user *)src;

	return probe_user_read(dest, uaddr, size);
}

/* Note that we don't verify it, since the code does not come from user space */
static int
process_fetch_insn(struct fetch_insn *code, struct pt_regs *regs, void *dest,
		   void *base)
{
	unsigned long val;

retry:
	/* 1st stage: get value from context */
	switch (code->op) {
	case FETCH_OP_REG:
		val = regs_get_register(regs, code->param);
		break;
	case FETCH_OP_STACK:
		val = regs_get_kernel_stack_nth(regs, code->param);
		break;
	case FETCH_OP_STACKP:
		val = kernel_stack_pointer(regs);
		break;
	case FETCH_OP_RETVAL:
		val = regs_return_value(regs);
		break;
	case FETCH_OP_IMM:
		val = code->immediate;
		break;
	case FETCH_OP_COMM:
		val = (unsigned long)current->comm;
		break;
	case FETCH_OP_DATA:
		val = (unsigned long)code->data;
		break;
#ifdef CONFIG_HAVE_FUNCTION_ARG_ACCESS_API
	case FETCH_OP_ARG:
		val = regs_get_kernel_argument(regs, code->param);
		break;
#endif
	case FETCH_NOP_SYMBOL:	/* Ignore a place holder */
		code++;
		goto retry;
	default:
		return -EILSEQ;
	}
	code++;

	return process_fetch_insn_bottom(code, val, dest, base);
}
NOKPROBE_SYMBOL(process_fetch_insn)

/* Kprobe handler */
static nokprobe_inline void
__kprobe_trace_func(struct trace_kprobe *tk, struct pt_regs *regs,
		    struct trace_event_file *trace_file)
{
	struct kprobe_trace_entry_head *entry;
	struct trace_event_call *call = trace_probe_event_call(&tk->tp);
	struct trace_event_buffer fbuffer;
	int dsize;

	WARN_ON(call != trace_file->event_call);

	if (trace_trigger_soft_disabled(trace_file))
		return;

	local_save_flags(fbuffer.flags);
	fbuffer.pc = preempt_count();
	fbuffer.trace_file = trace_file;

	dsize = __get_data_size(&tk->tp, regs);

	fbuffer.event =
		trace_event_buffer_lock_reserve(&fbuffer.buffer, trace_file,
					call->event.type,
					sizeof(*entry) + tk->tp.size + dsize,
					fbuffer.flags, fbuffer.pc);
	if (!fbuffer.event)
		return;

	fbuffer.regs = regs;
	entry = fbuffer.entry = ring_buffer_event_data(fbuffer.event);
	entry->ip = (unsigned long)tk->rp.kp.addr;
	store_trace_args(&entry[1], &tk->tp, regs, sizeof(*entry), dsize);

	trace_event_buffer_commit(&fbuffer);
}

static void
kprobe_trace_func(struct trace_kprobe *tk, struct pt_regs *regs)
{
	struct event_file_link *link;

	trace_probe_for_each_link_rcu(link, &tk->tp)
		__kprobe_trace_func(tk, regs, link->file);
}
NOKPROBE_SYMBOL(kprobe_trace_func);

/* Kretprobe handler */
static nokprobe_inline void
__kretprobe_trace_func(struct trace_kprobe *tk, struct kretprobe_instance *ri,
		       struct pt_regs *regs,
		       struct trace_event_file *trace_file)
{
	struct kretprobe_trace_entry_head *entry;
	struct trace_event_buffer fbuffer;
	struct trace_event_call *call = trace_probe_event_call(&tk->tp);
	int dsize;

	WARN_ON(call != trace_file->event_call);

	if (trace_trigger_soft_disabled(trace_file))
		return;

	local_save_flags(fbuffer.flags);
	fbuffer.pc = preempt_count();
	fbuffer.trace_file = trace_file;

	dsize = __get_data_size(&tk->tp, regs);
	fbuffer.event =
		trace_event_buffer_lock_reserve(&fbuffer.buffer, trace_file,
					call->event.type,
					sizeof(*entry) + tk->tp.size + dsize,
					fbuffer.flags, fbuffer.pc);
	if (!fbuffer.event)
		return;

	fbuffer.regs = regs;
	entry = fbuffer.entry = ring_buffer_event_data(fbuffer.event);
	entry->func = (unsigned long)tk->rp.kp.addr;
	entry->ret_ip = (unsigned long)ri->ret_addr;
	store_trace_args(&entry[1], &tk->tp, regs, sizeof(*entry), dsize);

	trace_event_buffer_commit(&fbuffer);
}

static void
kretprobe_trace_func(struct trace_kprobe *tk, struct kretprobe_instance *ri,
		     struct pt_regs *regs)
{
	struct event_file_link *link;

	trace_probe_for_each_link_rcu(link, &tk->tp)
		__kretprobe_trace_func(tk, ri, regs, link->file);
}
NOKPROBE_SYMBOL(kretprobe_trace_func);

/* Event entry printers */
static enum print_line_t
print_kprobe_event(struct trace_iterator *iter, int flags,
		   struct trace_event *event)
{
	struct kprobe_trace_entry_head *field;
	struct trace_seq *s = &iter->seq;
	struct trace_probe *tp;

	field = (struct kprobe_trace_entry_head *)iter->ent;
	tp = trace_probe_primary_from_call(
		container_of(event, struct trace_event_call, event));
	if (WARN_ON_ONCE(!tp))
		goto out;

	trace_seq_printf(s, "%s: (", trace_probe_name(tp));

	if (!seq_print_ip_sym(s, field->ip, flags | TRACE_ITER_SYM_OFFSET))
		goto out;

	trace_seq_putc(s, ')');

	if (print_probe_args(s, tp->args, tp->nr_args,
			     (u8 *)&field[1], field) < 0)
		goto out;

	trace_seq_putc(s, '\n');
 out:
	return trace_handle_return(s);
}

static enum print_line_t
print_kretprobe_event(struct trace_iterator *iter, int flags,
		      struct trace_event *event)
{
	struct kretprobe_trace_entry_head *field;
	struct trace_seq *s = &iter->seq;
	struct trace_probe *tp;

	field = (struct kretprobe_trace_entry_head *)iter->ent;
	tp = trace_probe_primary_from_call(
		container_of(event, struct trace_event_call, event));
	if (WARN_ON_ONCE(!tp))
		goto out;

	trace_seq_printf(s, "%s: (", trace_probe_name(tp));

	if (!seq_print_ip_sym(s, field->ret_ip, flags | TRACE_ITER_SYM_OFFSET))
		goto out;

	trace_seq_puts(s, " <- ");

	if (!seq_print_ip_sym(s, field->func, flags & ~TRACE_ITER_SYM_OFFSET))
		goto out;

	trace_seq_putc(s, ')');

	if (print_probe_args(s, tp->args, tp->nr_args,
			     (u8 *)&field[1], field) < 0)
		goto out;

	trace_seq_putc(s, '\n');

 out:
	return trace_handle_return(s);
}


static int kprobe_event_define_fields(struct trace_event_call *event_call)
{
	int ret;
	struct kprobe_trace_entry_head field;
	struct trace_probe *tp;

	tp = trace_probe_primary_from_call(event_call);
	if (WARN_ON_ONCE(!tp))
		return -ENOENT;

	DEFINE_FIELD(unsigned long, ip, FIELD_STRING_IP, 0);

	return traceprobe_define_arg_fields(event_call, sizeof(field), tp);
}

static int kretprobe_event_define_fields(struct trace_event_call *event_call)
{
	int ret;
	struct kretprobe_trace_entry_head field;
	struct trace_probe *tp;

	tp = trace_probe_primary_from_call(event_call);
	if (WARN_ON_ONCE(!tp))
		return -ENOENT;

	DEFINE_FIELD(unsigned long, func, FIELD_STRING_FUNC, 0);
	DEFINE_FIELD(unsigned long, ret_ip, FIELD_STRING_RETIP, 0);

	return traceprobe_define_arg_fields(event_call, sizeof(field), tp);
}

#ifdef CONFIG_PERF_EVENTS

/* Kprobe profile handler */
static int
kprobe_perf_func(struct trace_kprobe *tk, struct pt_regs *regs)
{
	struct trace_event_call *call = trace_probe_event_call(&tk->tp);
	struct kprobe_trace_entry_head *entry;
	struct hlist_head *head;
	int size, __size, dsize;
	int rctx;

	if (bpf_prog_array_valid(call)) {
		unsigned long orig_ip = instruction_pointer(regs);
		int ret;

		ret = trace_call_bpf(call, regs);

		/*
		 * We need to check and see if we modified the pc of the
		 * pt_regs, and if so return 1 so that we don't do the
		 * single stepping.
		 */
		if (orig_ip != instruction_pointer(regs))
			return 1;
		if (!ret)
			return 0;
	}

	head = this_cpu_ptr(call->perf_events);
	if (hlist_empty(head))
		return 0;

	dsize = __get_data_size(&tk->tp, regs);
	__size = sizeof(*entry) + tk->tp.size + dsize;
	size = ALIGN(__size + sizeof(u32), sizeof(u64));
	size -= sizeof(u32);

	entry = perf_trace_buf_alloc(size, NULL, &rctx);
	if (!entry)
		return 0;

	entry->ip = (unsigned long)tk->rp.kp.addr;
	memset(&entry[1], 0, dsize);
	store_trace_args(&entry[1], &tk->tp, regs, sizeof(*entry), dsize);
	perf_trace_buf_submit(entry, size, rctx, call->event.type, 1, regs,
			      head, NULL);
	return 0;
}
NOKPROBE_SYMBOL(kprobe_perf_func);

/* Kretprobe profile handler */
static void
kretprobe_perf_func(struct trace_kprobe *tk, struct kretprobe_instance *ri,
		    struct pt_regs *regs)
{
	struct trace_event_call *call = trace_probe_event_call(&tk->tp);
	struct kretprobe_trace_entry_head *entry;
	struct hlist_head *head;
	int size, __size, dsize;
	int rctx;

	if (bpf_prog_array_valid(call) && !trace_call_bpf(call, regs))
		return;

	head = this_cpu_ptr(call->perf_events);
	if (hlist_empty(head))
		return;

	dsize = __get_data_size(&tk->tp, regs);
	__size = sizeof(*entry) + tk->tp.size + dsize;
	size = ALIGN(__size + sizeof(u32), sizeof(u64));
	size -= sizeof(u32);

	entry = perf_trace_buf_alloc(size, NULL, &rctx);
	if (!entry)
		return;

	entry->func = (unsigned long)tk->rp.kp.addr;
	entry->ret_ip = (unsigned long)ri->ret_addr;
	store_trace_args(&entry[1], &tk->tp, regs, sizeof(*entry), dsize);
	perf_trace_buf_submit(entry, size, rctx, call->event.type, 1, regs,
			      head, NULL);
}
NOKPROBE_SYMBOL(kretprobe_perf_func);

int bpf_get_kprobe_info(const struct perf_event *event, u32 *fd_type,
			const char **symbol, u64 *probe_offset,
			u64 *probe_addr, bool perf_type_tracepoint)
{
	const char *pevent = trace_event_name(event->tp_event);
	const char *group = event->tp_event->class->system;
	struct trace_kprobe *tk;

	if (perf_type_tracepoint)
		tk = find_trace_kprobe(pevent, group);
	else
		tk = event->tp_event->data;
	if (!tk)
		return -EINVAL;

	*fd_type = trace_kprobe_is_return(tk) ? BPF_FD_TYPE_KRETPROBE
					      : BPF_FD_TYPE_KPROBE;
	if (tk->symbol) {
		*symbol = tk->symbol;
		*probe_offset = tk->rp.kp.offset;
		*probe_addr = 0;
	} else {
		*symbol = NULL;
		*probe_offset = 0;
		*probe_addr = (unsigned long)tk->rp.kp.addr;
	}
	return 0;
}
#endif	/* CONFIG_PERF_EVENTS */

/*
 * called by perf_trace_init() or __ftrace_set_clr_event() under event_mutex.
 *
 * kprobe_trace_self_tests_init() does enable_trace_probe/disable_trace_probe
 * lockless, but we can't race with this __init function.
 */
static int kprobe_register(struct trace_event_call *event,
			   enum trace_reg type, void *data)
{
	struct trace_event_file *file = data;

	switch (type) {
	case TRACE_REG_REGISTER:
		return enable_trace_kprobe(event, file);
	case TRACE_REG_UNREGISTER:
		return disable_trace_kprobe(event, file);

#ifdef CONFIG_PERF_EVENTS
	case TRACE_REG_PERF_REGISTER:
		return enable_trace_kprobe(event, NULL);
	case TRACE_REG_PERF_UNREGISTER:
		return disable_trace_kprobe(event, NULL);
	case TRACE_REG_PERF_OPEN:
	case TRACE_REG_PERF_CLOSE:
	case TRACE_REG_PERF_ADD:
	case TRACE_REG_PERF_DEL:
		return 0;
#endif
	}
	return 0;
}

static int kprobe_dispatcher(struct kprobe *kp, struct pt_regs *regs)
{
	struct trace_kprobe *tk = container_of(kp, struct trace_kprobe, rp.kp);
	int ret = 0;

	raw_cpu_inc(*tk->nhit);

	if (trace_probe_test_flag(&tk->tp, TP_FLAG_TRACE))
		kprobe_trace_func(tk, regs);
#ifdef CONFIG_PERF_EVENTS
	if (trace_probe_test_flag(&tk->tp, TP_FLAG_PROFILE))
		ret = kprobe_perf_func(tk, regs);
#endif
	return ret;
}
NOKPROBE_SYMBOL(kprobe_dispatcher);

static int
kretprobe_dispatcher(struct kretprobe_instance *ri, struct pt_regs *regs)
{
	struct trace_kprobe *tk = container_of(ri->rp, struct trace_kprobe, rp);

	raw_cpu_inc(*tk->nhit);

	if (trace_probe_test_flag(&tk->tp, TP_FLAG_TRACE))
		kretprobe_trace_func(tk, ri, regs);
#ifdef CONFIG_PERF_EVENTS
	if (trace_probe_test_flag(&tk->tp, TP_FLAG_PROFILE))
		kretprobe_perf_func(tk, ri, regs);
#endif
	return 0;	/* We don't tweek kernel, so just return 0 */
}
NOKPROBE_SYMBOL(kretprobe_dispatcher);

static struct trace_event_functions kretprobe_funcs = {
	.trace		= print_kretprobe_event
};

static struct trace_event_functions kprobe_funcs = {
	.trace		= print_kprobe_event
};

static struct trace_event_fields kretprobe_fields_array[] = {
	{ .type = TRACE_FUNCTION_TYPE,
	  .define_fields = kretprobe_event_define_fields },
	{}
};

static struct trace_event_fields kprobe_fields_array[] = {
	{ .type = TRACE_FUNCTION_TYPE,
	  .define_fields = kprobe_event_define_fields },
	{}
};

static inline void init_trace_event_call(struct trace_kprobe *tk)
{
	struct trace_event_call *call = trace_probe_event_call(&tk->tp);

	if (trace_kprobe_is_return(tk)) {
		call->event.funcs = &kretprobe_funcs;
		call->class->fields_array = kretprobe_fields_array;
	} else {
		call->event.funcs = &kprobe_funcs;
		call->class->fields_array = kprobe_fields_array;
	}

	call->flags = TRACE_EVENT_FL_KPROBE;
	call->class->reg = kprobe_register;
}

static int register_kprobe_event(struct trace_kprobe *tk)
{
	init_trace_event_call(tk);

	return trace_probe_register_event_call(&tk->tp);
}

static int unregister_kprobe_event(struct trace_kprobe *tk)
{
	return trace_probe_unregister_event_call(&tk->tp);
}

#ifdef CONFIG_PERF_EVENTS
/* create a trace_kprobe, but don't add it to global lists */
struct trace_event_call *
create_local_trace_kprobe(char *func, void *addr, unsigned long offs,
			  bool is_return)
{
	struct trace_kprobe *tk;
	int ret;
	char *event;

	/*
	 * local trace_kprobes are not added to dyn_event, so they are never
	 * searched in find_trace_kprobe(). Therefore, there is no concern of
	 * duplicated name here.
	 */
	event = func ? func : "DUMMY_EVENT";

	tk = alloc_trace_kprobe(KPROBE_EVENT_SYSTEM, event, (void *)addr, func,
				offs, 0 /* maxactive */, 0 /* nargs */,
				is_return);

	if (IS_ERR(tk)) {
		pr_info("Failed to allocate trace_probe.(%d)\n",
			(int)PTR_ERR(tk));
		return ERR_CAST(tk);
	}

	init_trace_event_call(tk);

	if (traceprobe_set_print_fmt(&tk->tp, trace_kprobe_is_return(tk)) < 0) {
		ret = -ENOMEM;
		goto error;
	}

	ret = __register_trace_kprobe(tk);
	if (ret < 0)
		goto error;

	return trace_probe_event_call(&tk->tp);
error:
	free_trace_kprobe(tk);
	return ERR_PTR(ret);
}

void destroy_local_trace_kprobe(struct trace_event_call *event_call)
{
	struct trace_kprobe *tk;

	tk = trace_kprobe_primary_from_call(event_call);
	if (unlikely(!tk))
		return;

	if (trace_probe_is_enabled(&tk->tp)) {
		WARN_ON(1);
		return;
	}

	__unregister_trace_kprobe(tk);

	free_trace_kprobe(tk);
}
#endif /* CONFIG_PERF_EVENTS */

static __init void enable_boot_kprobe_events(void)
{
	struct trace_array *tr = top_trace_array();
	struct trace_event_file *file;
	struct trace_kprobe *tk;
	struct dyn_event *pos;

	mutex_lock(&event_mutex);
	for_each_trace_kprobe(tk, pos) {
		list_for_each_entry(file, &tr->events, list)
			if (file->event_call == trace_probe_event_call(&tk->tp))
				trace_event_enable_disable(file, 1, 0);
	}
	mutex_unlock(&event_mutex);
}

static __init void setup_boot_kprobe_events(void)
{
	char *p, *cmd = kprobe_boot_events_buf;
	int ret;

	strreplace(kprobe_boot_events_buf, ',', ' ');

	while (cmd && *cmd != '\0') {
		p = strchr(cmd, ';');
		if (p)
			*p++ = '\0';

		ret = trace_run_command(cmd, create_or_delete_trace_kprobe);
		if (ret)
			pr_warn("Failed to add event(%d): %s\n", ret, cmd);
		else
			kprobe_boot_events_enabled = true;

		cmd = p;
	}

	enable_boot_kprobe_events();
}

/*
 * Register dynevent at subsys_initcall. This allows kernel to setup kprobe
 * events in fs_initcall without tracefs.
 */
static __init int init_kprobe_trace_early(void)
{
	int ret;

	ret = dyn_event_register(&trace_kprobe_ops);
	if (ret)
		return ret;

	if (register_module_notifier(&trace_kprobe_module_nb))
		return -EINVAL;

	return 0;
}
subsys_initcall(init_kprobe_trace_early);

/* Make a tracefs interface for controlling probe points */
static __init int init_kprobe_trace(void)
{
	struct dentry *d_tracer;
	struct dentry *entry;

	d_tracer = tracing_init_dentry();
	if (IS_ERR(d_tracer))
		return 0;

	entry = tracefs_create_file("kprobe_events", 0644, d_tracer,
				    NULL, &kprobe_events_ops);

	/* Event list interface */
	if (!entry)
		pr_warn("Could not create tracefs 'kprobe_events' entry\n");

	/* Profile interface */
	entry = tracefs_create_file("kprobe_profile", 0444, d_tracer,
				    NULL, &kprobe_profile_ops);

	if (!entry)
		pr_warn("Could not create tracefs 'kprobe_profile' entry\n");

	setup_boot_kprobe_events();

	return 0;
}
fs_initcall(init_kprobe_trace);


#ifdef CONFIG_FTRACE_STARTUP_TEST
static __init struct trace_event_file *
find_trace_probe_file(struct trace_kprobe *tk, struct trace_array *tr)
{
	struct trace_event_file *file;

	list_for_each_entry(file, &tr->events, list)
		if (file->event_call == trace_probe_event_call(&tk->tp))
			return file;

	return NULL;
}

/*
 * Nobody but us can call enable_trace_kprobe/disable_trace_kprobe at this
 * stage, we can do this lockless.
 */
static __init int kprobe_trace_self_tests_init(void)
{
	int ret, warn = 0;
	int (*target)(int, int, int, int, int, int);
	struct trace_kprobe *tk;
	struct trace_event_file *file;

	if (tracing_is_disabled())
		return -ENODEV;

	if (kprobe_boot_events_enabled) {
		pr_info("Skipping kprobe tests due to kprobe_event on cmdline\n");
		return 0;
	}

	target = kprobe_trace_selftest_target;

	pr_info("Testing kprobe tracing: ");

	ret = trace_run_command("p:testprobe kprobe_trace_selftest_target $stack $stack0 +0($stack)",
				create_or_delete_trace_kprobe);
	if (WARN_ON_ONCE(ret)) {
		pr_warn("error on probing function entry.\n");
		warn++;
	} else {
		/* Enable trace point */
		tk = find_trace_kprobe("testprobe", KPROBE_EVENT_SYSTEM);
		if (WARN_ON_ONCE(tk == NULL)) {
			pr_warn("error on getting new probe.\n");
			warn++;
		} else {
			file = find_trace_probe_file(tk, top_trace_array());
			if (WARN_ON_ONCE(file == NULL)) {
				pr_warn("error on getting probe file.\n");
				warn++;
			} else
				enable_trace_kprobe(
					trace_probe_event_call(&tk->tp), file);
		}
	}

	ret = trace_run_command("r:testprobe2 kprobe_trace_selftest_target $retval",
				create_or_delete_trace_kprobe);
	if (WARN_ON_ONCE(ret)) {
		pr_warn("error on probing function return.\n");
		warn++;
	} else {
		/* Enable trace point */
		tk = find_trace_kprobe("testprobe2", KPROBE_EVENT_SYSTEM);
		if (WARN_ON_ONCE(tk == NULL)) {
			pr_warn("error on getting 2nd new probe.\n");
			warn++;
		} else {
			file = find_trace_probe_file(tk, top_trace_array());
			if (WARN_ON_ONCE(file == NULL)) {
				pr_warn("error on getting probe file.\n");
				warn++;
			} else
				enable_trace_kprobe(
					trace_probe_event_call(&tk->tp), file);
		}
	}

	if (warn)
		goto end;

	ret = target(1, 2, 3, 4, 5, 6);

	/*
	 * Not expecting an error here, the check is only to prevent the
	 * optimizer from removing the call to target() as otherwise there
	 * are no side-effects and the call is never performed.
	 */
	if (ret != 21)
		warn++;

	/* Disable trace points before removing it */
	tk = find_trace_kprobe("testprobe", KPROBE_EVENT_SYSTEM);
	if (WARN_ON_ONCE(tk == NULL)) {
		pr_warn("error on getting test probe.\n");
		warn++;
	} else {
		if (trace_kprobe_nhit(tk) != 1) {
			pr_warn("incorrect number of testprobe hits\n");
			warn++;
		}

		file = find_trace_probe_file(tk, top_trace_array());
		if (WARN_ON_ONCE(file == NULL)) {
			pr_warn("error on getting probe file.\n");
			warn++;
		} else
			disable_trace_kprobe(
				trace_probe_event_call(&tk->tp), file);
	}

	tk = find_trace_kprobe("testprobe2", KPROBE_EVENT_SYSTEM);
	if (WARN_ON_ONCE(tk == NULL)) {
		pr_warn("error on getting 2nd test probe.\n");
		warn++;
	} else {
		if (trace_kprobe_nhit(tk) != 1) {
			pr_warn("incorrect number of testprobe2 hits\n");
			warn++;
		}

		file = find_trace_probe_file(tk, top_trace_array());
		if (WARN_ON_ONCE(file == NULL)) {
			pr_warn("error on getting probe file.\n");
			warn++;
		} else
			disable_trace_kprobe(
				trace_probe_event_call(&tk->tp), file);
	}

	ret = trace_run_command("-:testprobe", create_or_delete_trace_kprobe);
	if (WARN_ON_ONCE(ret)) {
		pr_warn("error on deleting a probe.\n");
		warn++;
	}

	ret = trace_run_command("-:testprobe2", create_or_delete_trace_kprobe);
	if (WARN_ON_ONCE(ret)) {
		pr_warn("error on deleting a probe.\n");
		warn++;
	}

end:
	ret = dyn_events_release_all(&trace_kprobe_ops);
	if (WARN_ON_ONCE(ret)) {
		pr_warn("error on cleaning up probes.\n");
		warn++;
	}
	/*
	 * Wait for the optimizer work to finish. Otherwise it might fiddle
	 * with probes in already freed __init text.
	 */
	wait_for_kprobe_optimizer();
	if (warn)
		pr_cont("NG: Some tests are failed. Please check them.\n");
	else
		pr_cont("OK\n");
	return 0;
}

late_initcall(kprobe_trace_self_tests_init);

#endif<|MERGE_RESOLUTION|>--- conflicted
+++ resolved
@@ -940,12 +940,9 @@
  * complete command or only the first part of it; in the latter case,
  * kprobe_event_add_fields() can be used to add more fields following this.
  *
-<<<<<<< HEAD
-=======
  * Unlikely the synth_event_gen_cmd_start(), @loc must be specified. This
  * returns -EINVAL if @loc == NULL.
  *
->>>>>>> 04d5ce62
  * Return: 0 if successful, error otherwise.
  */
 int __kprobe_event_gen_cmd_start(struct dynevent_cmd *cmd, bool kretprobe,
@@ -959,12 +956,9 @@
 	if (cmd->type != DYNEVENT_TYPE_KPROBE)
 		return -EINVAL;
 
-<<<<<<< HEAD
-=======
 	if (!loc)
 		return -EINVAL;
 
->>>>>>> 04d5ce62
 	if (kretprobe)
 		snprintf(buf, MAX_EVENT_NAME_LEN, "r:kprobes/%s", name);
 	else
