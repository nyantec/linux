--- conflicted
+++ resolved
@@ -96,12 +96,6 @@
 
 #endif
 
-#if defined(CONFIG_LOCKDEP) && defined(CONFIG_SMP)
-static struct lock_class_key cpuhp_state_key;
-static struct lockdep_map cpuhp_state_lock_map =
-	STATIC_LOCKDEP_MAP_INIT("cpuhp_state", &cpuhp_state_key);
-#endif
-
 /**
  * cpuhp_step - Hotplug state machine step
  * @name:	Name of the step
@@ -352,9 +346,6 @@
 EXPORT_SYMBOL_GPL(cpu_hotplug_enable);
 #endif	/* CONFIG_HOTPLUG_CPU */
 
-<<<<<<< HEAD
-static void __cpuhp_kick_ap_work(struct cpuhp_cpu_state *st);
-=======
 static inline enum cpuhp_state
 cpuhp_set_state(struct cpuhp_cpu_state *st, enum cpuhp_state target)
 {
@@ -421,18 +412,13 @@
 
 	return ret;
 }
->>>>>>> bb176f67
 
 static int bringup_wait_for_ap(unsigned int cpu)
 {
 	struct cpuhp_cpu_state *st = per_cpu_ptr(&cpuhp_state, cpu);
 
 	/* Wait for the CPU to reach CPUHP_AP_ONLINE_IDLE */
-<<<<<<< HEAD
-	wait_for_completion(&st->done);
-=======
 	wait_for_ap_thread(st, true);
->>>>>>> bb176f67
 	if (WARN_ON_ONCE((!cpu_online(cpu))))
 		return -ECANCELED;
 
@@ -440,19 +426,10 @@
 	stop_machine_unpark(cpu);
 	kthread_unpark(st->thread);
 
-<<<<<<< HEAD
-	/* Should we go further up ? */
-	if (st->target > CPUHP_AP_ONLINE_IDLE) {
-		__cpuhp_kick_ap_work(st);
-		wait_for_completion(&st->done);
-	}
-	return st->result;
-=======
 	if (st->target <= CPUHP_AP_ONLINE_IDLE)
 		return 0;
 
 	return cpuhp_kick_ap(st, st->target);
->>>>>>> bb176f67
 }
 
 static int bringup_cpu(unsigned int cpu)
@@ -556,11 +533,6 @@
 
 	cpuhp_lock_acquire(bringup);
 
-<<<<<<< HEAD
-	lock_map_acquire(&cpuhp_state_lock_map);
-	/* Single callback invocation for [un]install ? */
-=======
->>>>>>> bb176f67
 	if (st->single) {
 		state = st->cb_state;
 		st->should_run = false;
@@ -608,18 +580,12 @@
 		WARN_ON_ONCE(st->rollback);
 		st->should_run = false;
 	}
-<<<<<<< HEAD
-	lock_map_release(&cpuhp_state_lock_map);
-	st->result = ret;
-	complete(&st->done);
-=======
 
 next:
 	cpuhp_lock_release(bringup);
 
 	if (!st->should_run)
 		complete_ap_thread(st, bringup);
->>>>>>> bb176f67
 }
 
 /* Invoke a single callback on a remote cpu */
@@ -633,16 +599,11 @@
 	if (!cpu_online(cpu))
 		return 0;
 
-<<<<<<< HEAD
-	lock_map_acquire(&cpuhp_state_lock_map);
-	lock_map_release(&cpuhp_state_lock_map);
-=======
 	cpuhp_lock_acquire(false);
 	cpuhp_lock_release(false);
 
 	cpuhp_lock_acquire(true);
 	cpuhp_lock_release(true);
->>>>>>> bb176f67
 
 	/*
 	 * If we are up and running, use the hotplug thread. For early calls
@@ -685,15 +646,6 @@
 	enum cpuhp_state prev_state = st->state;
 	int ret;
 
-<<<<<<< HEAD
-	trace_cpuhp_enter(cpu, st->target, state, cpuhp_kick_ap_work);
-	lock_map_acquire(&cpuhp_state_lock_map);
-	lock_map_release(&cpuhp_state_lock_map);
-	__cpuhp_kick_ap_work(st);
-	wait_for_completion(&st->done);
-	trace_cpuhp_exit(cpu, st->state, state, st->result);
-	return st->result;
-=======
 	cpuhp_lock_acquire(false);
 	cpuhp_lock_release(false);
 
@@ -705,7 +657,6 @@
 	trace_cpuhp_exit(cpu, st->state, prev_state, ret);
 
 	return ret;
->>>>>>> bb176f67
 }
 
 static struct smp_hotplug_thread cpuhp_threads = {
@@ -952,14 +903,11 @@
 
 out:
 	cpus_write_unlock();
-<<<<<<< HEAD
-=======
 	/*
 	 * Do post unplug cleanup. This is still protected against
 	 * concurrent CPU hotplug via cpu_add_remove_lock.
 	 */
 	lockup_detector_cleanup();
->>>>>>> bb176f67
 	return ret;
 }
 
@@ -1029,11 +977,7 @@
 		return;
 
 	st->state = CPUHP_AP_ONLINE_IDLE;
-<<<<<<< HEAD
-	complete(&st->done);
-=======
 	complete_ap_thread(st, true);
->>>>>>> bb176f67
 }
 
 /* Requires cpu_add_remove_lock to be held */
