#include <Python.h>
#include <structmember.h>
#include <inttypes.h>
#include <poll.h>
#include "evlist.h"
#include "evsel.h"
#include "event.h"
#include "cpumap.h"
#include "thread_map.h"

/* Define PyVarObject_HEAD_INIT for python 2.5 */
#ifndef PyVarObject_HEAD_INIT
# define PyVarObject_HEAD_INIT(type, size) PyObject_HEAD_INIT(type) size,
#endif

struct throttle_event {
	struct perf_event_header header;
	u64			 time;
	u64			 id;
	u64			 stream_id;
};

PyMODINIT_FUNC initperf(void);

#define member_def(type, member, ptype, help) \
	{ #member, ptype, \
	  offsetof(struct pyrf_event, event) + offsetof(struct type, member), \
	  0, help }

#define sample_member_def(name, member, ptype, help) \
	{ #name, ptype, \
	  offsetof(struct pyrf_event, sample) + offsetof(struct perf_sample, member), \
	  0, help }

struct pyrf_event {
	PyObject_HEAD
	struct perf_sample sample;
	union perf_event   event;
};

#define sample_members \
	sample_member_def(sample_ip, ip, T_ULONGLONG, "event type"),			 \
	sample_member_def(sample_pid, pid, T_INT, "event pid"),			 \
	sample_member_def(sample_tid, tid, T_INT, "event tid"),			 \
	sample_member_def(sample_time, time, T_ULONGLONG, "event timestamp"),		 \
	sample_member_def(sample_addr, addr, T_ULONGLONG, "event addr"),		 \
	sample_member_def(sample_id, id, T_ULONGLONG, "event id"),			 \
	sample_member_def(sample_stream_id, stream_id, T_ULONGLONG, "event stream id"), \
	sample_member_def(sample_period, period, T_ULONGLONG, "event period"),		 \
	sample_member_def(sample_cpu, cpu, T_UINT, "event cpu"),

static char pyrf_mmap_event__doc[] = PyDoc_STR("perf mmap event object.");

static PyMemberDef pyrf_mmap_event__members[] = {
	sample_members
	member_def(perf_event_header, type, T_UINT, "event type"),
	member_def(mmap_event, pid, T_UINT, "event pid"),
	member_def(mmap_event, tid, T_UINT, "event tid"),
	member_def(mmap_event, start, T_ULONGLONG, "start of the map"),
	member_def(mmap_event, len, T_ULONGLONG, "map length"),
	member_def(mmap_event, pgoff, T_ULONGLONG, "page offset"),
	member_def(mmap_event, filename, T_STRING_INPLACE, "backing store"),
	{ .name = NULL, },
};

static PyObject *pyrf_mmap_event__repr(struct pyrf_event *pevent)
{
	PyObject *ret;
	char *s;

	if (asprintf(&s, "{ type: mmap, pid: %u, tid: %u, start: %#" PRIx64 ", "
			 "length: %#" PRIx64 ", offset: %#" PRIx64 ", "
			 "filename: %s }",
		     pevent->event.mmap.pid, pevent->event.mmap.tid,
		     pevent->event.mmap.start, pevent->event.mmap.len,
		     pevent->event.mmap.pgoff, pevent->event.mmap.filename) < 0) {
		ret = PyErr_NoMemory();
	} else {
		ret = PyString_FromString(s);
		free(s);
	}
	return ret;
}

static PyTypeObject pyrf_mmap_event__type = {
	PyVarObject_HEAD_INIT(NULL, 0)
	.tp_name	= "perf.mmap_event",
	.tp_basicsize	= sizeof(struct pyrf_event),
	.tp_flags	= Py_TPFLAGS_DEFAULT|Py_TPFLAGS_BASETYPE,
	.tp_doc		= pyrf_mmap_event__doc,
	.tp_members	= pyrf_mmap_event__members,
	.tp_repr	= (reprfunc)pyrf_mmap_event__repr,
};

static char pyrf_task_event__doc[] = PyDoc_STR("perf task (fork/exit) event object.");

static PyMemberDef pyrf_task_event__members[] = {
	sample_members
	member_def(perf_event_header, type, T_UINT, "event type"),
	member_def(fork_event, pid, T_UINT, "event pid"),
	member_def(fork_event, ppid, T_UINT, "event ppid"),
	member_def(fork_event, tid, T_UINT, "event tid"),
	member_def(fork_event, ptid, T_UINT, "event ptid"),
	member_def(fork_event, time, T_ULONGLONG, "timestamp"),
	{ .name = NULL, },
};

static PyObject *pyrf_task_event__repr(struct pyrf_event *pevent)
{
	return PyString_FromFormat("{ type: %s, pid: %u, ppid: %u, tid: %u, "
				   "ptid: %u, time: %" PRIu64 "}",
				   pevent->event.header.type == PERF_RECORD_FORK ? "fork" : "exit",
				   pevent->event.fork.pid,
				   pevent->event.fork.ppid,
				   pevent->event.fork.tid,
				   pevent->event.fork.ptid,
				   pevent->event.fork.time);
}

static PyTypeObject pyrf_task_event__type = {
	PyVarObject_HEAD_INIT(NULL, 0)
	.tp_name	= "perf.task_event",
	.tp_basicsize	= sizeof(struct pyrf_event),
	.tp_flags	= Py_TPFLAGS_DEFAULT|Py_TPFLAGS_BASETYPE,
	.tp_doc		= pyrf_task_event__doc,
	.tp_members	= pyrf_task_event__members,
	.tp_repr	= (reprfunc)pyrf_task_event__repr,
};

static char pyrf_comm_event__doc[] = PyDoc_STR("perf comm event object.");

static PyMemberDef pyrf_comm_event__members[] = {
	sample_members
	member_def(perf_event_header, type, T_UINT, "event type"),
	member_def(comm_event, pid, T_UINT, "event pid"),
	member_def(comm_event, tid, T_UINT, "event tid"),
	member_def(comm_event, comm, T_STRING_INPLACE, "process name"),
	{ .name = NULL, },
};

static PyObject *pyrf_comm_event__repr(struct pyrf_event *pevent)
{
	return PyString_FromFormat("{ type: comm, pid: %u, tid: %u, comm: %s }",
				   pevent->event.comm.pid,
				   pevent->event.comm.tid,
				   pevent->event.comm.comm);
}

static PyTypeObject pyrf_comm_event__type = {
	PyVarObject_HEAD_INIT(NULL, 0)
	.tp_name	= "perf.comm_event",
	.tp_basicsize	= sizeof(struct pyrf_event),
	.tp_flags	= Py_TPFLAGS_DEFAULT|Py_TPFLAGS_BASETYPE,
	.tp_doc		= pyrf_comm_event__doc,
	.tp_members	= pyrf_comm_event__members,
	.tp_repr	= (reprfunc)pyrf_comm_event__repr,
};

static char pyrf_throttle_event__doc[] = PyDoc_STR("perf throttle event object.");

static PyMemberDef pyrf_throttle_event__members[] = {
	sample_members
	member_def(perf_event_header, type, T_UINT, "event type"),
	member_def(throttle_event, time, T_ULONGLONG, "timestamp"),
	member_def(throttle_event, id, T_ULONGLONG, "event id"),
	member_def(throttle_event, stream_id, T_ULONGLONG, "event stream id"),
	{ .name = NULL, },
};

static PyObject *pyrf_throttle_event__repr(struct pyrf_event *pevent)
{
	struct throttle_event *te = (struct throttle_event *)(&pevent->event.header + 1);

	return PyString_FromFormat("{ type: %sthrottle, time: %" PRIu64 ", id: %" PRIu64
				   ", stream_id: %" PRIu64 " }",
				   pevent->event.header.type == PERF_RECORD_THROTTLE ? "" : "un",
				   te->time, te->id, te->stream_id);
}

static PyTypeObject pyrf_throttle_event__type = {
	PyVarObject_HEAD_INIT(NULL, 0)
	.tp_name	= "perf.throttle_event",
	.tp_basicsize	= sizeof(struct pyrf_event),
	.tp_flags	= Py_TPFLAGS_DEFAULT|Py_TPFLAGS_BASETYPE,
	.tp_doc		= pyrf_throttle_event__doc,
	.tp_members	= pyrf_throttle_event__members,
	.tp_repr	= (reprfunc)pyrf_throttle_event__repr,
};

static char pyrf_lost_event__doc[] = PyDoc_STR("perf lost event object.");

static PyMemberDef pyrf_lost_event__members[] = {
	sample_members
	member_def(lost_event, id, T_ULONGLONG, "event id"),
	member_def(lost_event, lost, T_ULONGLONG, "number of lost events"),
	{ .name = NULL, },
};

static PyObject *pyrf_lost_event__repr(struct pyrf_event *pevent)
{
	PyObject *ret;
	char *s;

	if (asprintf(&s, "{ type: lost, id: %#" PRIx64 ", "
			 "lost: %#" PRIx64 " }",
		     pevent->event.lost.id, pevent->event.lost.lost) < 0) {
		ret = PyErr_NoMemory();
	} else {
		ret = PyString_FromString(s);
		free(s);
	}
	return ret;
}

static PyTypeObject pyrf_lost_event__type = {
	PyVarObject_HEAD_INIT(NULL, 0)
	.tp_name	= "perf.lost_event",
	.tp_basicsize	= sizeof(struct pyrf_event),
	.tp_flags	= Py_TPFLAGS_DEFAULT|Py_TPFLAGS_BASETYPE,
	.tp_doc		= pyrf_lost_event__doc,
	.tp_members	= pyrf_lost_event__members,
	.tp_repr	= (reprfunc)pyrf_lost_event__repr,
};

static char pyrf_read_event__doc[] = PyDoc_STR("perf read event object.");

static PyMemberDef pyrf_read_event__members[] = {
	sample_members
	member_def(read_event, pid, T_UINT, "event pid"),
	member_def(read_event, tid, T_UINT, "event tid"),
	{ .name = NULL, },
};

static PyObject *pyrf_read_event__repr(struct pyrf_event *pevent)
{
	return PyString_FromFormat("{ type: read, pid: %u, tid: %u }",
				   pevent->event.read.pid,
				   pevent->event.read.tid);
	/*
 	 * FIXME: return the array of read values,
 	 * making this method useful ;-)
 	 */
}

static PyTypeObject pyrf_read_event__type = {
	PyVarObject_HEAD_INIT(NULL, 0)
	.tp_name	= "perf.read_event",
	.tp_basicsize	= sizeof(struct pyrf_event),
	.tp_flags	= Py_TPFLAGS_DEFAULT|Py_TPFLAGS_BASETYPE,
	.tp_doc		= pyrf_read_event__doc,
	.tp_members	= pyrf_read_event__members,
	.tp_repr	= (reprfunc)pyrf_read_event__repr,
};

static char pyrf_sample_event__doc[] = PyDoc_STR("perf sample event object.");

static PyMemberDef pyrf_sample_event__members[] = {
	sample_members
	member_def(perf_event_header, type, T_UINT, "event type"),
	{ .name = NULL, },
};

static PyObject *pyrf_sample_event__repr(struct pyrf_event *pevent)
{
	PyObject *ret;
	char *s;

	if (asprintf(&s, "{ type: sample }") < 0) {
		ret = PyErr_NoMemory();
	} else {
		ret = PyString_FromString(s);
		free(s);
	}
	return ret;
}

static PyTypeObject pyrf_sample_event__type = {
	PyVarObject_HEAD_INIT(NULL, 0)
	.tp_name	= "perf.sample_event",
	.tp_basicsize	= sizeof(struct pyrf_event),
	.tp_flags	= Py_TPFLAGS_DEFAULT|Py_TPFLAGS_BASETYPE,
	.tp_doc		= pyrf_sample_event__doc,
	.tp_members	= pyrf_sample_event__members,
	.tp_repr	= (reprfunc)pyrf_sample_event__repr,
};

static int pyrf_event__setup_types(void)
{
	int err;
	pyrf_mmap_event__type.tp_new =
	pyrf_task_event__type.tp_new =
	pyrf_comm_event__type.tp_new =
	pyrf_lost_event__type.tp_new =
	pyrf_read_event__type.tp_new =
	pyrf_sample_event__type.tp_new =
	pyrf_throttle_event__type.tp_new = PyType_GenericNew;
	err = PyType_Ready(&pyrf_mmap_event__type);
	if (err < 0)
		goto out;
	err = PyType_Ready(&pyrf_lost_event__type);
	if (err < 0)
		goto out;
	err = PyType_Ready(&pyrf_task_event__type);
	if (err < 0)
		goto out;
	err = PyType_Ready(&pyrf_comm_event__type);
	if (err < 0)
		goto out;
	err = PyType_Ready(&pyrf_throttle_event__type);
	if (err < 0)
		goto out;
	err = PyType_Ready(&pyrf_read_event__type);
	if (err < 0)
		goto out;
	err = PyType_Ready(&pyrf_sample_event__type);
	if (err < 0)
		goto out;
out:
	return err;
}

static PyTypeObject *pyrf_event__type[] = {
	[PERF_RECORD_MMAP]	 = &pyrf_mmap_event__type,
	[PERF_RECORD_LOST]	 = &pyrf_lost_event__type,
	[PERF_RECORD_COMM]	 = &pyrf_comm_event__type,
	[PERF_RECORD_EXIT]	 = &pyrf_task_event__type,
	[PERF_RECORD_THROTTLE]	 = &pyrf_throttle_event__type,
	[PERF_RECORD_UNTHROTTLE] = &pyrf_throttle_event__type,
	[PERF_RECORD_FORK]	 = &pyrf_task_event__type,
	[PERF_RECORD_READ]	 = &pyrf_read_event__type,
	[PERF_RECORD_SAMPLE]	 = &pyrf_sample_event__type,
};

static PyObject *pyrf_event__new(union perf_event *event)
{
	struct pyrf_event *pevent;
	PyTypeObject *ptype;

	if (event->header.type < PERF_RECORD_MMAP ||
	    event->header.type > PERF_RECORD_SAMPLE)
		return NULL;

	ptype = pyrf_event__type[event->header.type];
	pevent = PyObject_New(struct pyrf_event, ptype);
	if (pevent != NULL)
		memcpy(&pevent->event, event, event->header.size);
	return (PyObject *)pevent;
}

struct pyrf_cpu_map {
	PyObject_HEAD

	struct cpu_map *cpus;
};

static int pyrf_cpu_map__init(struct pyrf_cpu_map *pcpus,
			      PyObject *args, PyObject *kwargs)
{
	static char *kwlist[] = { "cpustr", NULL };
	char *cpustr = NULL;

	if (!PyArg_ParseTupleAndKeywords(args, kwargs, "|s",
					 kwlist, &cpustr))
		return -1;

	pcpus->cpus = cpu_map__new(cpustr);
	if (pcpus->cpus == NULL)
		return -1;
	return 0;
}

static void pyrf_cpu_map__delete(struct pyrf_cpu_map *pcpus)
{
	cpu_map__delete(pcpus->cpus);
	pcpus->ob_type->tp_free((PyObject*)pcpus);
}

static Py_ssize_t pyrf_cpu_map__length(PyObject *obj)
{
	struct pyrf_cpu_map *pcpus = (void *)obj;

	return pcpus->cpus->nr;
}

static PyObject *pyrf_cpu_map__item(PyObject *obj, Py_ssize_t i)
{
	struct pyrf_cpu_map *pcpus = (void *)obj;

	if (i >= pcpus->cpus->nr)
		return NULL;

	return Py_BuildValue("i", pcpus->cpus->map[i]);
}

static PySequenceMethods pyrf_cpu_map__sequence_methods = {
	.sq_length = pyrf_cpu_map__length,
	.sq_item   = pyrf_cpu_map__item,
};

static char pyrf_cpu_map__doc[] = PyDoc_STR("cpu map object.");

static PyTypeObject pyrf_cpu_map__type = {
	PyVarObject_HEAD_INIT(NULL, 0)
	.tp_name	= "perf.cpu_map",
	.tp_basicsize	= sizeof(struct pyrf_cpu_map),
	.tp_dealloc	= (destructor)pyrf_cpu_map__delete,
	.tp_flags	= Py_TPFLAGS_DEFAULT|Py_TPFLAGS_BASETYPE,
	.tp_doc		= pyrf_cpu_map__doc,
	.tp_as_sequence	= &pyrf_cpu_map__sequence_methods,
	.tp_init	= (initproc)pyrf_cpu_map__init,
};

static int pyrf_cpu_map__setup_types(void)
{
	pyrf_cpu_map__type.tp_new = PyType_GenericNew;
	return PyType_Ready(&pyrf_cpu_map__type);
}

struct pyrf_thread_map {
	PyObject_HEAD

	struct thread_map *threads;
};

static int pyrf_thread_map__init(struct pyrf_thread_map *pthreads,
				 PyObject *args, PyObject *kwargs)
{
	static char *kwlist[] = { "pid", "tid", "uid", NULL };
	int pid = -1, tid = -1, uid = UINT_MAX;

	if (!PyArg_ParseTupleAndKeywords(args, kwargs, "|iii",
					 kwlist, &pid, &tid, &uid))
		return -1;

	pthreads->threads = thread_map__new(pid, tid, uid);
	if (pthreads->threads == NULL)
		return -1;
	return 0;
}

static void pyrf_thread_map__delete(struct pyrf_thread_map *pthreads)
{
	thread_map__delete(pthreads->threads);
	pthreads->ob_type->tp_free((PyObject*)pthreads);
}

static Py_ssize_t pyrf_thread_map__length(PyObject *obj)
{
	struct pyrf_thread_map *pthreads = (void *)obj;

	return pthreads->threads->nr;
}

static PyObject *pyrf_thread_map__item(PyObject *obj, Py_ssize_t i)
{
	struct pyrf_thread_map *pthreads = (void *)obj;

	if (i >= pthreads->threads->nr)
		return NULL;

	return Py_BuildValue("i", pthreads->threads->map[i]);
}

static PySequenceMethods pyrf_thread_map__sequence_methods = {
	.sq_length = pyrf_thread_map__length,
	.sq_item   = pyrf_thread_map__item,
};

static char pyrf_thread_map__doc[] = PyDoc_STR("thread map object.");

static PyTypeObject pyrf_thread_map__type = {
	PyVarObject_HEAD_INIT(NULL, 0)
	.tp_name	= "perf.thread_map",
	.tp_basicsize	= sizeof(struct pyrf_thread_map),
	.tp_dealloc	= (destructor)pyrf_thread_map__delete,
	.tp_flags	= Py_TPFLAGS_DEFAULT|Py_TPFLAGS_BASETYPE,
	.tp_doc		= pyrf_thread_map__doc,
	.tp_as_sequence	= &pyrf_thread_map__sequence_methods,
	.tp_init	= (initproc)pyrf_thread_map__init,
};

static int pyrf_thread_map__setup_types(void)
{
	pyrf_thread_map__type.tp_new = PyType_GenericNew;
	return PyType_Ready(&pyrf_thread_map__type);
}

struct pyrf_evsel {
	PyObject_HEAD

	struct perf_evsel evsel;
};

static int pyrf_evsel__init(struct pyrf_evsel *pevsel,
			    PyObject *args, PyObject *kwargs)
{
	struct perf_event_attr attr = {
		.type = PERF_TYPE_HARDWARE,
		.config = PERF_COUNT_HW_CPU_CYCLES,
		.sample_type = PERF_SAMPLE_PERIOD | PERF_SAMPLE_TID,
	};
	static char *kwlist[] = {
		"type",
		"config",
		"sample_freq",
		"sample_period",
		"sample_type",
		"read_format",
		"disabled",
		"inherit",
		"pinned",
		"exclusive",
		"exclude_user",
		"exclude_kernel",
		"exclude_hv",
		"exclude_idle",
		"mmap",
		"comm",
		"freq",
		"inherit_stat",
		"enable_on_exec",
		"task",
		"watermark",
		"precise_ip",
		"mmap_data",
		"sample_id_all",
		"wakeup_events",
		"bp_type",
		"bp_addr",
		"bp_len",
		 NULL
	};
	u64 sample_period = 0;
	u32 disabled = 0,
	    inherit = 0,
	    pinned = 0,
	    exclusive = 0,
	    exclude_user = 0,
	    exclude_kernel = 0,
	    exclude_hv = 0,
	    exclude_idle = 0,
	    mmap = 0,
	    comm = 0,
	    freq = 1,
	    inherit_stat = 0,
	    enable_on_exec = 0,
	    task = 0,
	    watermark = 0,
	    precise_ip = 0,
	    mmap_data = 0,
	    sample_id_all = 1;
	int idx = 0;

	if (!PyArg_ParseTupleAndKeywords(args, kwargs,
					 "|iKiKKiiiiiiiiiiiiiiiiiiiiiKK", kwlist,
					 &attr.type, &attr.config, &attr.sample_freq,
					 &sample_period, &attr.sample_type,
					 &attr.read_format, &disabled, &inherit,
					 &pinned, &exclusive, &exclude_user,
					 &exclude_kernel, &exclude_hv, &exclude_idle,
					 &mmap, &comm, &freq, &inherit_stat,
					 &enable_on_exec, &task, &watermark,
					 &precise_ip, &mmap_data, &sample_id_all,
					 &attr.wakeup_events, &attr.bp_type,
					 &attr.bp_addr, &attr.bp_len, &idx))
		return -1;

	/* union... */
	if (sample_period != 0) {
		if (attr.sample_freq != 0)
			return -1; /* FIXME: throw right exception */
		attr.sample_period = sample_period;
	}

	/* Bitfields */
	attr.disabled	    = disabled;
	attr.inherit	    = inherit;
	attr.pinned	    = pinned;
	attr.exclusive	    = exclusive;
	attr.exclude_user   = exclude_user;
	attr.exclude_kernel = exclude_kernel;
	attr.exclude_hv	    = exclude_hv;
	attr.exclude_idle   = exclude_idle;
	attr.mmap	    = mmap;
	attr.comm	    = comm;
	attr.freq	    = freq;
	attr.inherit_stat   = inherit_stat;
	attr.enable_on_exec = enable_on_exec;
	attr.task	    = task;
	attr.watermark	    = watermark;
	attr.precise_ip	    = precise_ip;
	attr.mmap_data	    = mmap_data;
	attr.sample_id_all  = sample_id_all;

	perf_evsel__init(&pevsel->evsel, &attr, idx);
	return 0;
}

static void pyrf_evsel__delete(struct pyrf_evsel *pevsel)
{
	perf_evsel__exit(&pevsel->evsel);
	pevsel->ob_type->tp_free((PyObject*)pevsel);
}

static PyObject *pyrf_evsel__open(struct pyrf_evsel *pevsel,
				  PyObject *args, PyObject *kwargs)
{
	struct perf_evsel *evsel = &pevsel->evsel;
	struct cpu_map *cpus = NULL;
	struct thread_map *threads = NULL;
	PyObject *pcpus = NULL, *pthreads = NULL;
	int group = 0, inherit = 0;
	static char *kwlist[] = { "cpus", "threads", "group", "inherit", NULL };

	if (!PyArg_ParseTupleAndKeywords(args, kwargs, "|OOii", kwlist,
					 &pcpus, &pthreads, &group, &inherit))
		return NULL;

	if (pthreads != NULL)
		threads = ((struct pyrf_thread_map *)pthreads)->threads;

	if (pcpus != NULL)
		cpus = ((struct pyrf_cpu_map *)pcpus)->cpus;

	evsel->attr.inherit = inherit;
	/*
	 * This will group just the fds for this single evsel, to group
	 * multiple events, use evlist.open().
	 */
	if (perf_evsel__open(evsel, cpus, threads) < 0) {
		PyErr_SetFromErrno(PyExc_OSError);
		return NULL;
	}

	Py_INCREF(Py_None);
	return Py_None;
}

static PyMethodDef pyrf_evsel__methods[] = {
	{
		.ml_name  = "open",
		.ml_meth  = (PyCFunction)pyrf_evsel__open,
		.ml_flags = METH_VARARGS | METH_KEYWORDS,
		.ml_doc	  = PyDoc_STR("open the event selector file descriptor table.")
	},
	{ .ml_name = NULL, }
};

static char pyrf_evsel__doc[] = PyDoc_STR("perf event selector list object.");

static PyTypeObject pyrf_evsel__type = {
	PyVarObject_HEAD_INIT(NULL, 0)
	.tp_name	= "perf.evsel",
	.tp_basicsize	= sizeof(struct pyrf_evsel),
	.tp_dealloc	= (destructor)pyrf_evsel__delete,
	.tp_flags	= Py_TPFLAGS_DEFAULT|Py_TPFLAGS_BASETYPE,
	.tp_doc		= pyrf_evsel__doc,
	.tp_methods	= pyrf_evsel__methods,
	.tp_init	= (initproc)pyrf_evsel__init,
};

static int pyrf_evsel__setup_types(void)
{
	pyrf_evsel__type.tp_new = PyType_GenericNew;
	return PyType_Ready(&pyrf_evsel__type);
}

struct pyrf_evlist {
	PyObject_HEAD

	struct perf_evlist evlist;
};

static int pyrf_evlist__init(struct pyrf_evlist *pevlist,
			     PyObject *args, PyObject *kwargs __maybe_unused)
{
	PyObject *pcpus = NULL, *pthreads = NULL;
	struct cpu_map *cpus;
	struct thread_map *threads;

	if (!PyArg_ParseTuple(args, "OO", &pcpus, &pthreads))
		return -1;

	threads = ((struct pyrf_thread_map *)pthreads)->threads;
	cpus = ((struct pyrf_cpu_map *)pcpus)->cpus;
	perf_evlist__init(&pevlist->evlist, cpus, threads);
	return 0;
}

static void pyrf_evlist__delete(struct pyrf_evlist *pevlist)
{
	perf_evlist__exit(&pevlist->evlist);
	pevlist->ob_type->tp_free((PyObject*)pevlist);
}

static PyObject *pyrf_evlist__mmap(struct pyrf_evlist *pevlist,
				   PyObject *args, PyObject *kwargs)
{
	struct perf_evlist *evlist = &pevlist->evlist;
	static char *kwlist[] = { "pages", "overwrite", NULL };
	int pages = 128, overwrite = false;

	if (!PyArg_ParseTupleAndKeywords(args, kwargs, "|ii", kwlist,
					 &pages, &overwrite))
		return NULL;

	if (perf_evlist__mmap(evlist, pages, overwrite) < 0) {
		PyErr_SetFromErrno(PyExc_OSError);
		return NULL;
	}

	Py_INCREF(Py_None);
	return Py_None;
}

static PyObject *pyrf_evlist__poll(struct pyrf_evlist *pevlist,
				   PyObject *args, PyObject *kwargs)
{
	struct perf_evlist *evlist = &pevlist->evlist;
	static char *kwlist[] = { "timeout", NULL };
	int timeout = -1, n;

	if (!PyArg_ParseTupleAndKeywords(args, kwargs, "|i", kwlist, &timeout))
		return NULL;

	n = poll(evlist->pollfd, evlist->nr_fds, timeout);
	if (n < 0) {
		PyErr_SetFromErrno(PyExc_OSError);
		return NULL;
	}

	return Py_BuildValue("i", n);
}

static PyObject *pyrf_evlist__get_pollfd(struct pyrf_evlist *pevlist,
					 PyObject *args __maybe_unused,
					 PyObject *kwargs __maybe_unused)
{
	struct perf_evlist *evlist = &pevlist->evlist;
        PyObject *list = PyList_New(0);
	int i;

	for (i = 0; i < evlist->nr_fds; ++i) {
		PyObject *file;
		FILE *fp = fdopen(evlist->pollfd[i].fd, "r");

		if (fp == NULL)
			goto free_list;

		file = PyFile_FromFile(fp, "perf", "r", NULL);
		if (file == NULL)
			goto free_list;

		if (PyList_Append(list, file) != 0) {
			Py_DECREF(file);
			goto free_list;
		}
			
		Py_DECREF(file);
	}

	return list;
free_list:
	return PyErr_NoMemory();
}


static PyObject *pyrf_evlist__add(struct pyrf_evlist *pevlist,
				  PyObject *args,
				  PyObject *kwargs __maybe_unused)
{
	struct perf_evlist *evlist = &pevlist->evlist;
	PyObject *pevsel;
	struct perf_evsel *evsel;

	if (!PyArg_ParseTuple(args, "O", &pevsel))
		return NULL;

	Py_INCREF(pevsel);
	evsel = &((struct pyrf_evsel *)pevsel)->evsel;
	evsel->idx = evlist->nr_entries;
	perf_evlist__add(evlist, evsel);

	return Py_BuildValue("i", evlist->nr_entries);
}

static PyObject *pyrf_evlist__read_on_cpu(struct pyrf_evlist *pevlist,
					  PyObject *args, PyObject *kwargs)
{
	struct perf_evlist *evlist = &pevlist->evlist;
	union perf_event *event;
	int sample_id_all = 1, cpu;
	static char *kwlist[] = { "cpu", "sample_id_all", NULL };
	int err;

	if (!PyArg_ParseTupleAndKeywords(args, kwargs, "i|i", kwlist,
					 &cpu, &sample_id_all))
		return NULL;

	event = perf_evlist__mmap_read(evlist, cpu);
	if (event != NULL) {
		PyObject *pyevent = pyrf_event__new(event);
		struct pyrf_event *pevent = (struct pyrf_event *)pyevent;

		if (pyevent == NULL)
			return PyErr_NoMemory();

<<<<<<< HEAD
		err = perf_evlist__parse_sample(evlist, event, &pevent->sample, false);
=======
		err = perf_evlist__parse_sample(evlist, event, &pevent->sample);
>>>>>>> 4a8e43fe
		if (err)
			return PyErr_Format(PyExc_OSError,
					    "perf: can't parse sample, err=%d", err);
		return pyevent;
	}

	Py_INCREF(Py_None);
	return Py_None;
}

static PyObject *pyrf_evlist__open(struct pyrf_evlist *pevlist,
				   PyObject *args, PyObject *kwargs)
{
	struct perf_evlist *evlist = &pevlist->evlist;
	int group = 0;
	static char *kwlist[] = { "group", NULL };

	if (!PyArg_ParseTupleAndKeywords(args, kwargs, "|OOii", kwlist, &group))
		return NULL;

	if (group)
		perf_evlist__set_leader(evlist);

	if (perf_evlist__open(evlist) < 0) {
		PyErr_SetFromErrno(PyExc_OSError);
		return NULL;
	}

	Py_INCREF(Py_None);
	return Py_None;
}

static PyMethodDef pyrf_evlist__methods[] = {
	{
		.ml_name  = "mmap",
		.ml_meth  = (PyCFunction)pyrf_evlist__mmap,
		.ml_flags = METH_VARARGS | METH_KEYWORDS,
		.ml_doc	  = PyDoc_STR("mmap the file descriptor table.")
	},
	{
		.ml_name  = "open",
		.ml_meth  = (PyCFunction)pyrf_evlist__open,
		.ml_flags = METH_VARARGS | METH_KEYWORDS,
		.ml_doc	  = PyDoc_STR("open the file descriptors.")
	},
	{
		.ml_name  = "poll",
		.ml_meth  = (PyCFunction)pyrf_evlist__poll,
		.ml_flags = METH_VARARGS | METH_KEYWORDS,
		.ml_doc	  = PyDoc_STR("poll the file descriptor table.")
	},
	{
		.ml_name  = "get_pollfd",
		.ml_meth  = (PyCFunction)pyrf_evlist__get_pollfd,
		.ml_flags = METH_VARARGS | METH_KEYWORDS,
		.ml_doc	  = PyDoc_STR("get the poll file descriptor table.")
	},
	{
		.ml_name  = "add",
		.ml_meth  = (PyCFunction)pyrf_evlist__add,
		.ml_flags = METH_VARARGS | METH_KEYWORDS,
		.ml_doc	  = PyDoc_STR("adds an event selector to the list.")
	},
	{
		.ml_name  = "read_on_cpu",
		.ml_meth  = (PyCFunction)pyrf_evlist__read_on_cpu,
		.ml_flags = METH_VARARGS | METH_KEYWORDS,
		.ml_doc	  = PyDoc_STR("reads an event.")
	},
	{ .ml_name = NULL, }
};

static Py_ssize_t pyrf_evlist__length(PyObject *obj)
{
	struct pyrf_evlist *pevlist = (void *)obj;

	return pevlist->evlist.nr_entries;
}

static PyObject *pyrf_evlist__item(PyObject *obj, Py_ssize_t i)
{
	struct pyrf_evlist *pevlist = (void *)obj;
	struct perf_evsel *pos;

	if (i >= pevlist->evlist.nr_entries)
		return NULL;

	list_for_each_entry(pos, &pevlist->evlist.entries, node)
		if (i-- == 0)
			break;

	return Py_BuildValue("O", container_of(pos, struct pyrf_evsel, evsel));
}

static PySequenceMethods pyrf_evlist__sequence_methods = {
	.sq_length = pyrf_evlist__length,
	.sq_item   = pyrf_evlist__item,
};

static char pyrf_evlist__doc[] = PyDoc_STR("perf event selector list object.");

static PyTypeObject pyrf_evlist__type = {
	PyVarObject_HEAD_INIT(NULL, 0)
	.tp_name	= "perf.evlist",
	.tp_basicsize	= sizeof(struct pyrf_evlist),
	.tp_dealloc	= (destructor)pyrf_evlist__delete,
	.tp_flags	= Py_TPFLAGS_DEFAULT|Py_TPFLAGS_BASETYPE,
	.tp_as_sequence	= &pyrf_evlist__sequence_methods,
	.tp_doc		= pyrf_evlist__doc,
	.tp_methods	= pyrf_evlist__methods,
	.tp_init	= (initproc)pyrf_evlist__init,
};

static int pyrf_evlist__setup_types(void)
{
	pyrf_evlist__type.tp_new = PyType_GenericNew;
	return PyType_Ready(&pyrf_evlist__type);
}

static struct {
	const char *name;
	int	    value;
} perf__constants[] = {
	{ "TYPE_HARDWARE",   PERF_TYPE_HARDWARE },
	{ "TYPE_SOFTWARE",   PERF_TYPE_SOFTWARE },
	{ "TYPE_TRACEPOINT", PERF_TYPE_TRACEPOINT },
	{ "TYPE_HW_CACHE",   PERF_TYPE_HW_CACHE },
	{ "TYPE_RAW",	     PERF_TYPE_RAW },
	{ "TYPE_BREAKPOINT", PERF_TYPE_BREAKPOINT },

	{ "COUNT_HW_CPU_CYCLES",	  PERF_COUNT_HW_CPU_CYCLES },
	{ "COUNT_HW_INSTRUCTIONS",	  PERF_COUNT_HW_INSTRUCTIONS },
	{ "COUNT_HW_CACHE_REFERENCES",	  PERF_COUNT_HW_CACHE_REFERENCES },
	{ "COUNT_HW_CACHE_MISSES",	  PERF_COUNT_HW_CACHE_MISSES },
	{ "COUNT_HW_BRANCH_INSTRUCTIONS", PERF_COUNT_HW_BRANCH_INSTRUCTIONS },
	{ "COUNT_HW_BRANCH_MISSES",	  PERF_COUNT_HW_BRANCH_MISSES },
	{ "COUNT_HW_BUS_CYCLES",	  PERF_COUNT_HW_BUS_CYCLES },
	{ "COUNT_HW_CACHE_L1D",		  PERF_COUNT_HW_CACHE_L1D },
	{ "COUNT_HW_CACHE_L1I",		  PERF_COUNT_HW_CACHE_L1I },
	{ "COUNT_HW_CACHE_LL",	  	  PERF_COUNT_HW_CACHE_LL },
	{ "COUNT_HW_CACHE_DTLB",	  PERF_COUNT_HW_CACHE_DTLB },
	{ "COUNT_HW_CACHE_ITLB",	  PERF_COUNT_HW_CACHE_ITLB },
	{ "COUNT_HW_CACHE_BPU",		  PERF_COUNT_HW_CACHE_BPU },
	{ "COUNT_HW_CACHE_OP_READ",	  PERF_COUNT_HW_CACHE_OP_READ },
	{ "COUNT_HW_CACHE_OP_WRITE",	  PERF_COUNT_HW_CACHE_OP_WRITE },
	{ "COUNT_HW_CACHE_OP_PREFETCH",	  PERF_COUNT_HW_CACHE_OP_PREFETCH },
	{ "COUNT_HW_CACHE_RESULT_ACCESS", PERF_COUNT_HW_CACHE_RESULT_ACCESS },
	{ "COUNT_HW_CACHE_RESULT_MISS",   PERF_COUNT_HW_CACHE_RESULT_MISS },

	{ "COUNT_HW_STALLED_CYCLES_FRONTEND",	  PERF_COUNT_HW_STALLED_CYCLES_FRONTEND },
	{ "COUNT_HW_STALLED_CYCLES_BACKEND",	  PERF_COUNT_HW_STALLED_CYCLES_BACKEND },

	{ "COUNT_SW_CPU_CLOCK",	       PERF_COUNT_SW_CPU_CLOCK },
	{ "COUNT_SW_TASK_CLOCK",       PERF_COUNT_SW_TASK_CLOCK },
	{ "COUNT_SW_PAGE_FAULTS",      PERF_COUNT_SW_PAGE_FAULTS },
	{ "COUNT_SW_CONTEXT_SWITCHES", PERF_COUNT_SW_CONTEXT_SWITCHES },
	{ "COUNT_SW_CPU_MIGRATIONS",   PERF_COUNT_SW_CPU_MIGRATIONS },
	{ "COUNT_SW_PAGE_FAULTS_MIN",  PERF_COUNT_SW_PAGE_FAULTS_MIN },
	{ "COUNT_SW_PAGE_FAULTS_MAJ",  PERF_COUNT_SW_PAGE_FAULTS_MAJ },
	{ "COUNT_SW_ALIGNMENT_FAULTS", PERF_COUNT_SW_ALIGNMENT_FAULTS },
	{ "COUNT_SW_EMULATION_FAULTS", PERF_COUNT_SW_EMULATION_FAULTS },

	{ "SAMPLE_IP",	      PERF_SAMPLE_IP },
	{ "SAMPLE_TID",	      PERF_SAMPLE_TID },
	{ "SAMPLE_TIME",      PERF_SAMPLE_TIME },
	{ "SAMPLE_ADDR",      PERF_SAMPLE_ADDR },
	{ "SAMPLE_READ",      PERF_SAMPLE_READ },
	{ "SAMPLE_CALLCHAIN", PERF_SAMPLE_CALLCHAIN },
	{ "SAMPLE_ID",	      PERF_SAMPLE_ID },
	{ "SAMPLE_CPU",	      PERF_SAMPLE_CPU },
	{ "SAMPLE_PERIOD",    PERF_SAMPLE_PERIOD },
	{ "SAMPLE_STREAM_ID", PERF_SAMPLE_STREAM_ID },
	{ "SAMPLE_RAW",	      PERF_SAMPLE_RAW },

	{ "FORMAT_TOTAL_TIME_ENABLED", PERF_FORMAT_TOTAL_TIME_ENABLED },
	{ "FORMAT_TOTAL_TIME_RUNNING", PERF_FORMAT_TOTAL_TIME_RUNNING },
	{ "FORMAT_ID",		       PERF_FORMAT_ID },
	{ "FORMAT_GROUP",	       PERF_FORMAT_GROUP },

	{ "RECORD_MMAP",       PERF_RECORD_MMAP },
	{ "RECORD_LOST",       PERF_RECORD_LOST },
	{ "RECORD_COMM",       PERF_RECORD_COMM },
	{ "RECORD_EXIT",       PERF_RECORD_EXIT },
	{ "RECORD_THROTTLE",   PERF_RECORD_THROTTLE },
	{ "RECORD_UNTHROTTLE", PERF_RECORD_UNTHROTTLE },
	{ "RECORD_FORK",       PERF_RECORD_FORK },
	{ "RECORD_READ",       PERF_RECORD_READ },
	{ "RECORD_SAMPLE",     PERF_RECORD_SAMPLE },
	{ .name = NULL, },
};

static PyMethodDef perf__methods[] = {
	{ .ml_name = NULL, }
};

PyMODINIT_FUNC initperf(void)
{
	PyObject *obj;
	int i;
	PyObject *dict, *module = Py_InitModule("perf", perf__methods);

	if (module == NULL ||
	    pyrf_event__setup_types() < 0 ||
	    pyrf_evlist__setup_types() < 0 ||
	    pyrf_evsel__setup_types() < 0 ||
	    pyrf_thread_map__setup_types() < 0 ||
	    pyrf_cpu_map__setup_types() < 0)
		return;

	Py_INCREF(&pyrf_evlist__type);
	PyModule_AddObject(module, "evlist", (PyObject*)&pyrf_evlist__type);

	Py_INCREF(&pyrf_evsel__type);
	PyModule_AddObject(module, "evsel", (PyObject*)&pyrf_evsel__type);

	Py_INCREF(&pyrf_thread_map__type);
	PyModule_AddObject(module, "thread_map", (PyObject*)&pyrf_thread_map__type);

	Py_INCREF(&pyrf_cpu_map__type);
	PyModule_AddObject(module, "cpu_map", (PyObject*)&pyrf_cpu_map__type);

	dict = PyModule_GetDict(module);
	if (dict == NULL)
		goto error;

	for (i = 0; perf__constants[i].name != NULL; i++) {
		obj = PyInt_FromLong(perf__constants[i].value);
		if (obj == NULL)
			goto error;
		PyDict_SetItemString(dict, perf__constants[i].name, obj);
		Py_DECREF(obj);
	}

error:
	if (PyErr_Occurred())
		PyErr_SetString(PyExc_ImportError, "perf: Init failed!");
}<|MERGE_RESOLUTION|>--- conflicted
+++ resolved
@@ -805,11 +805,7 @@
 		if (pyevent == NULL)
 			return PyErr_NoMemory();
 
-<<<<<<< HEAD
-		err = perf_evlist__parse_sample(evlist, event, &pevent->sample, false);
-=======
 		err = perf_evlist__parse_sample(evlist, event, &pevent->sample);
->>>>>>> 4a8e43fe
 		if (err)
 			return PyErr_Format(PyExc_OSError,
 					    "perf: can't parse sample, err=%d", err);
