# SPDX-License-Identifier: GPL-2.0
# intel-pt-events.py: Print Intel PT Events including Power Events and PTWRITE
# Copyright (c) 2017-2021, Intel Corporation.
#
# This program is free software; you can redistribute it and/or modify it
# under the terms and conditions of the GNU General Public License,
# version 2, as published by the Free Software Foundation.
#
# This program is distributed in the hope it will be useful, but WITHOUT
# ANY WARRANTY; without even the implied warranty of MERCHANTABILITY or
# FITNESS FOR A PARTICULAR PURPOSE.  See the GNU General Public License for
# more details.

from __future__ import print_function

import os
import sys
import struct
import argparse

from libxed import LibXED
from ctypes import create_string_buffer, addressof

sys.path.append(os.environ['PERF_EXEC_PATH'] + \
	'/scripts/python/Perf-Trace-Util/lib/Perf/Trace')

from perf_trace_context import perf_set_itrace_options, \
	perf_sample_insn, perf_sample_srccode

try:
	broken_pipe_exception = BrokenPipeError
except:
	broken_pipe_exception = IOError

<<<<<<< HEAD
glb_switch_str		= None
glb_switch_printed	= True
=======
glb_switch_str		= {}
>>>>>>> df0cc57e
glb_insn		= False
glb_disassembler	= None
glb_src			= False
glb_source_file_name	= None
glb_line_number		= None
glb_dso			= None

def get_optional_null(perf_dict, field):
	if field in perf_dict:
		return perf_dict[field]
	return ""

def get_optional_zero(perf_dict, field):
	if field in perf_dict:
		return perf_dict[field]
	return 0

def get_optional_bytes(perf_dict, field):
	if field in perf_dict:
		return perf_dict[field]
	return bytes()

def get_optional(perf_dict, field):
	if field in perf_dict:
		return perf_dict[field]
	return "[unknown]"

def get_offset(perf_dict, field):
	if field in perf_dict:
		return "+%#x" % perf_dict[field]
	return ""

def trace_begin():
	ap = argparse.ArgumentParser(usage = "", add_help = False)
	ap.add_argument("--insn-trace", action='store_true')
	ap.add_argument("--src-trace", action='store_true')
<<<<<<< HEAD
=======
	ap.add_argument("--all-switch-events", action='store_true')
>>>>>>> df0cc57e
	global glb_args
	global glb_insn
	global glb_src
	glb_args = ap.parse_args()
	if glb_args.insn_trace:
		print("Intel PT Instruction Trace")
		itrace = "i0nsepwx"
		glb_insn = True
	elif glb_args.src_trace:
		print("Intel PT Source Trace")
		itrace = "i0nsepwx"
		glb_insn = True
		glb_src = True
	else:
		print("Intel PT Branch Trace, Power Events and PTWRITE")
		itrace = "bepwx"
	global glb_disassembler
	try:
		glb_disassembler = LibXED()
	except:
		glb_disassembler = None
	perf_set_itrace_options(perf_script_context, itrace)

def trace_end():
	print("End")

def trace_unhandled(event_name, context, event_fields_dict):
		print(' '.join(['%s=%s'%(k,str(v))for k,v in sorted(event_fields_dict.items())]))

def print_ptwrite(raw_buf):
	data = struct.unpack_from("<IQ", raw_buf)
	flags = data[0]
	payload = data[1]
	exact_ip = flags & 1
	print("IP: %u payload: %#x" % (exact_ip, payload), end=' ')

def print_cbr(raw_buf):
	data = struct.unpack_from("<BBBBII", raw_buf)
	cbr = data[0]
	f = (data[4] + 500) / 1000
	p = ((cbr * 1000 / data[2]) + 5) / 10
	print("%3u  freq: %4u MHz  (%3u%%)" % (cbr, f, p), end=' ')

def print_mwait(raw_buf):
	data = struct.unpack_from("<IQ", raw_buf)
	payload = data[1]
	hints = payload & 0xff
	extensions = (payload >> 32) & 0x3
	print("hints: %#x extensions: %#x" % (hints, extensions), end=' ')

def print_pwre(raw_buf):
	data = struct.unpack_from("<IQ", raw_buf)
	payload = data[1]
	hw = (payload >> 7) & 1
	cstate = (payload >> 12) & 0xf
	subcstate = (payload >> 8) & 0xf
	print("hw: %u cstate: %u sub-cstate: %u" % (hw, cstate, subcstate),
		end=' ')

def print_exstop(raw_buf):
	data = struct.unpack_from("<I", raw_buf)
	flags = data[0]
	exact_ip = flags & 1
	print("IP: %u" % (exact_ip), end=' ')

def print_pwrx(raw_buf):
	data = struct.unpack_from("<IQ", raw_buf)
	payload = data[1]
	deepest_cstate = payload & 0xf
	last_cstate = (payload >> 4) & 0xf
	wake_reason = (payload >> 8) & 0xf
	print("deepest cstate: %u last cstate: %u wake reason: %#x" %
		(deepest_cstate, last_cstate, wake_reason), end=' ')

def print_psb(raw_buf):
	data = struct.unpack_from("<IQ", raw_buf)
	offset = data[1]
	print("offset: %#x" % (offset), end=' ')

def common_start_str(comm, sample):
	ts = sample["time"]
	cpu = sample["cpu"]
	pid = sample["pid"]
	tid = sample["tid"]
	return "%16s %5u/%-5u [%03u] %9u.%09u  " % (comm, pid, tid, cpu, ts / 1000000000, ts %1000000000)

def print_common_start(comm, sample, name):
	flags_disp = get_optional_null(sample, "flags_disp")
	# Unused fields:
	# period      = sample["period"]
	# phys_addr   = sample["phys_addr"]
	# weight      = sample["weight"]
	# transaction = sample["transaction"]
	# cpumode     = get_optional_zero(sample, "cpumode")
	print(common_start_str(comm, sample) + "%7s  %19s" % (name, flags_disp), end=' ')

def print_instructions_start(comm, sample):
	if "x" in get_optional_null(sample, "flags"):
		print(common_start_str(comm, sample) + "x", end=' ')
	else:
		print(common_start_str(comm, sample), end='  ')

def disassem(insn, ip):
	inst = glb_disassembler.Instruction()
	glb_disassembler.SetMode(inst, 0) # Assume 64-bit
	buf = create_string_buffer(64)
	buf.value = insn
	return glb_disassembler.DisassembleOne(inst, addressof(buf), len(insn), ip)

def print_common_ip(param_dict, sample, symbol, dso):
	ip   = sample["ip"]
	offs = get_offset(param_dict, "symoff")
	if "cyc_cnt" in sample:
		cyc_cnt = sample["cyc_cnt"]
		insn_cnt = get_optional_zero(sample, "insn_cnt")
		ipc_str = "  IPC: %#.2f (%u/%u)" % (insn_cnt / cyc_cnt, insn_cnt, cyc_cnt)
	else:
		ipc_str = ""
	if glb_insn and glb_disassembler is not None:
		insn = perf_sample_insn(perf_script_context)
		if insn and len(insn):
			cnt, text = disassem(insn, ip)
			byte_str = ("%x" % ip).rjust(16)
			if sys.version_info.major >= 3:
				for k in range(cnt):
					byte_str += " %02x" % insn[k]
			else:
				for k in xrange(cnt):
					byte_str += " %02x" % ord(insn[k])
			print("%-40s  %-30s" % (byte_str, text), end=' ')
		print("%s%s (%s)" % (symbol, offs, dso), end=' ')
	else:
		print("%16x %s%s (%s)" % (ip, symbol, offs, dso), end=' ')
	if "addr_correlates_sym" in sample:
		addr   = sample["addr"]
		dso    = get_optional(sample, "addr_dso")
		symbol = get_optional(sample, "addr_symbol")
		offs   = get_offset(sample, "addr_symoff")
		print("=> %x %s%s (%s)%s" % (addr, symbol, offs, dso, ipc_str))
	else:
		print(ipc_str)

def print_srccode(comm, param_dict, sample, symbol, dso, with_insn):
	ip = sample["ip"]
	if symbol == "[unknown]":
		start_str = common_start_str(comm, sample) + ("%x" % ip).rjust(16).ljust(40)
	else:
		offs = get_offset(param_dict, "symoff")
		start_str = common_start_str(comm, sample) + (symbol + offs).ljust(40)

	if with_insn and glb_insn and glb_disassembler is not None:
		insn = perf_sample_insn(perf_script_context)
		if insn and len(insn):
			cnt, text = disassem(insn, ip)
		start_str += text.ljust(30)

	global glb_source_file_name
	global glb_line_number
	global glb_dso

	source_file_name, line_number, source_line = perf_sample_srccode(perf_script_context)
	if source_file_name:
		if glb_line_number == line_number and glb_source_file_name == source_file_name:
			src_str = ""
		else:
			if len(source_file_name) > 40:
				src_file = ("..." + source_file_name[-37:]) + " "
			else:
				src_file = source_file_name.ljust(41)
			if source_line is None:
				src_str = src_file + str(line_number).rjust(4) + " <source not found>"
			else:
				src_str = src_file + str(line_number).rjust(4) + " " + source_line
		glb_dso = None
	elif dso == glb_dso:
		src_str = ""
	else:
		src_str = dso
		glb_dso = dso

	glb_line_number = line_number
	glb_source_file_name = source_file_name

	print(start_str, src_str)

def do_process_event(param_dict):
<<<<<<< HEAD
	global glb_switch_printed
	if not glb_switch_printed:
		print(glb_switch_str)
		glb_switch_printed = True
=======
>>>>>>> df0cc57e
	event_attr = param_dict["attr"]
	sample	   = param_dict["sample"]
	raw_buf	   = param_dict["raw_buf"]
	comm	   = param_dict["comm"]
	name	   = param_dict["ev_name"]
	# Unused fields:
	# callchain  = param_dict["callchain"]
	# brstack    = param_dict["brstack"]
	# brstacksym = param_dict["brstacksym"]

	# Symbol and dso info are not always resolved
	dso    = get_optional(param_dict, "dso")
	symbol = get_optional(param_dict, "symbol")
<<<<<<< HEAD
=======

	cpu = sample["cpu"]
	if cpu in glb_switch_str:
		print(glb_switch_str[cpu])
		del glb_switch_str[cpu]
>>>>>>> df0cc57e

	if name[0:12] == "instructions":
		if glb_src:
			print_srccode(comm, param_dict, sample, symbol, dso, True)
		else:
			print_instructions_start(comm, sample)
			print_common_ip(param_dict, sample, symbol, dso)
	elif name[0:8] == "branches":
		if glb_src:
			print_srccode(comm, param_dict, sample, symbol, dso, False)
		else:
			print_common_start(comm, sample, name)
			print_common_ip(param_dict, sample, symbol, dso)
	elif name == "ptwrite":
		print_common_start(comm, sample, name)
		print_ptwrite(raw_buf)
		print_common_ip(param_dict, sample, symbol, dso)
	elif name == "cbr":
		print_common_start(comm, sample, name)
		print_cbr(raw_buf)
		print_common_ip(param_dict, sample, symbol, dso)
	elif name == "mwait":
		print_common_start(comm, sample, name)
		print_mwait(raw_buf)
		print_common_ip(param_dict, sample, symbol, dso)
	elif name == "pwre":
		print_common_start(comm, sample, name)
		print_pwre(raw_buf)
		print_common_ip(param_dict, sample, symbol, dso)
	elif name == "exstop":
		print_common_start(comm, sample, name)
		print_exstop(raw_buf)
		print_common_ip(param_dict, sample, symbol, dso)
	elif name == "pwrx":
		print_common_start(comm, sample, name)
		print_pwrx(raw_buf)
		print_common_ip(param_dict, sample, symbol, dso)
	elif name == "psb":
		print_common_start(comm, sample, name)
		print_psb(raw_buf)
		print_common_ip(param_dict, sample, symbol, dso)
	else:
		print_common_start(comm, sample, name)
		print_common_ip(param_dict, sample, symbol, dso)

def process_event(param_dict):
	try:
		do_process_event(param_dict)
	except broken_pipe_exception:
		# Stop python printing broken pipe errors and traceback
		sys.stdout = open(os.devnull, 'w')
		sys.exit(1)

def auxtrace_error(typ, code, cpu, pid, tid, ip, ts, msg, cpumode, *x):
	try:
		print("%16s %5u/%-5u [%03u] %9u.%09u  error type %u code %u: %s ip 0x%16x" %
			("Trace error", pid, tid, cpu, ts / 1000000000, ts %1000000000, typ, code, msg, ip))
	except broken_pipe_exception:
		# Stop python printing broken pipe errors and traceback
		sys.stdout = open(os.devnull, 'w')
		sys.exit(1)

def context_switch(ts, cpu, pid, tid, np_pid, np_tid, machine_pid, out, out_preempt, *x):
<<<<<<< HEAD
	global glb_switch_printed
	global glb_switch_str
=======
>>>>>>> df0cc57e
	if out:
		out_str = "Switch out "
	else:
		out_str = "Switch In  "
	if out_preempt:
		preempt_str = "preempt"
	else:
		preempt_str = ""
	if machine_pid == -1:
		machine_str = ""
	else:
		machine_str = "machine PID %d" % machine_pid
<<<<<<< HEAD
	glb_switch_str = "%16s %5d/%-5d [%03u] %9u.%09u %5d/%-5d %s %s" % \
		(out_str, pid, tid, cpu, ts / 1000000000, ts %1000000000, np_pid, np_tid, machine_str, preempt_str)
	glb_switch_printed = False
=======
	switch_str = "%16s %5d/%-5d [%03u] %9u.%09u %5d/%-5d %s %s" % \
		(out_str, pid, tid, cpu, ts / 1000000000, ts %1000000000, np_pid, np_tid, machine_str, preempt_str)
	if glb_args.all_switch_events:
		print(switch_str);
	else:
		global glb_switch_str
		glb_switch_str[cpu] = switch_str
>>>>>>> df0cc57e
<|MERGE_RESOLUTION|>--- conflicted
+++ resolved
@@ -32,12 +32,7 @@
 except:
 	broken_pipe_exception = IOError
 
-<<<<<<< HEAD
-glb_switch_str		= None
-glb_switch_printed	= True
-=======
 glb_switch_str		= {}
->>>>>>> df0cc57e
 glb_insn		= False
 glb_disassembler	= None
 glb_src			= False
@@ -74,10 +69,7 @@
 	ap = argparse.ArgumentParser(usage = "", add_help = False)
 	ap.add_argument("--insn-trace", action='store_true')
 	ap.add_argument("--src-trace", action='store_true')
-<<<<<<< HEAD
-=======
 	ap.add_argument("--all-switch-events", action='store_true')
->>>>>>> df0cc57e
 	global glb_args
 	global glb_insn
 	global glb_src
@@ -264,13 +256,6 @@
 	print(start_str, src_str)
 
 def do_process_event(param_dict):
-<<<<<<< HEAD
-	global glb_switch_printed
-	if not glb_switch_printed:
-		print(glb_switch_str)
-		glb_switch_printed = True
-=======
->>>>>>> df0cc57e
 	event_attr = param_dict["attr"]
 	sample	   = param_dict["sample"]
 	raw_buf	   = param_dict["raw_buf"]
@@ -284,14 +269,11 @@
 	# Symbol and dso info are not always resolved
 	dso    = get_optional(param_dict, "dso")
 	symbol = get_optional(param_dict, "symbol")
-<<<<<<< HEAD
-=======
 
 	cpu = sample["cpu"]
 	if cpu in glb_switch_str:
 		print(glb_switch_str[cpu])
 		del glb_switch_str[cpu]
->>>>>>> df0cc57e
 
 	if name[0:12] == "instructions":
 		if glb_src:
@@ -355,11 +337,6 @@
 		sys.exit(1)
 
 def context_switch(ts, cpu, pid, tid, np_pid, np_tid, machine_pid, out, out_preempt, *x):
-<<<<<<< HEAD
-	global glb_switch_printed
-	global glb_switch_str
-=======
->>>>>>> df0cc57e
 	if out:
 		out_str = "Switch out "
 	else:
@@ -372,16 +349,10 @@
 		machine_str = ""
 	else:
 		machine_str = "machine PID %d" % machine_pid
-<<<<<<< HEAD
-	glb_switch_str = "%16s %5d/%-5d [%03u] %9u.%09u %5d/%-5d %s %s" % \
-		(out_str, pid, tid, cpu, ts / 1000000000, ts %1000000000, np_pid, np_tid, machine_str, preempt_str)
-	glb_switch_printed = False
-=======
 	switch_str = "%16s %5d/%-5d [%03u] %9u.%09u %5d/%-5d %s %s" % \
 		(out_str, pid, tid, cpu, ts / 1000000000, ts %1000000000, np_pid, np_tid, machine_str, preempt_str)
 	if glb_args.all_switch_events:
 		print(switch_str);
 	else:
 		global glb_switch_str
-		glb_switch_str[cpu] = switch_str
->>>>>>> df0cc57e
+		glb_switch_str[cpu] = switch_str